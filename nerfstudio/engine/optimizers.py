# Copyright 2022 the Regents of the University of California, Nerfstudio Team and contributors. All rights reserved.
#
# Licensed under the Apache License, Version 2.0 (the "License");
# you may not use this file except in compliance with the License.
# You may obtain a copy of the License at
#
#     http://www.apache.org/licenses/LICENSE-2.0
#
# Unless required by applicable law or agreed to in writing, software
# distributed under the License is distributed on an "AS IS" BASIS,
# WITHOUT WARRANTIES OR CONDITIONS OF ANY KIND, either express or implied.
# See the License for the specific language governing permissions and
# limitations under the License.

"""
Optimizers class.
"""
from __future__ import annotations

from dataclasses import dataclass
from typing import Any, Dict, List, Optional, Type

import torch
from torch.cuda.amp.grad_scaler import GradScaler
from torch.nn.parameter import Parameter

from nerfstudio.configs import base_config
from nerfstudio.utils import writer


# Optimizer related configs
@dataclass
class OptimizerConfig(base_config.PrintableConfig):
    """Basic optimizer config with RAdam"""

    _target: Type = torch.optim.Adam
    """The optimizer class to use."""
    lr: float = 0.0005
    """The learning rate to use."""
    eps: float = 1e-08
    """The epsilon value to use."""
    max_norm: Optional[float] = None
    """The max norm to use for gradient clipping."""

    # TODO: somehow make this more generic. i dont like the idea of overriding the setup function
    # but also not sure how to go about passing things into predefined torch objects.
    def setup(self, params) -> torch.optim.Optimizer:
        """Returns the instantiated object using the config."""
        kwargs = vars(self).copy()
        kwargs.pop("_target")
        kwargs.pop("max_norm")
        return self._target(params, **kwargs)


@dataclass
class AdamOptimizerConfig(OptimizerConfig):
    """Basic optimizer config with Adam"""

    _target: Type = torch.optim.Adam
    weight_decay: float = 0
    """The weight decay to use."""


@dataclass
class RAdamOptimizerConfig(OptimizerConfig):
    """Basic optimizer config with RAdam"""

    _target: Type = torch.optim.RAdam
    weight_decay: float = 0
    """The weight decay to use."""


class Optimizers:
    """A set of optimizers.

    Args:
        config: The optimizer configuration object.
        param_groups: A dictionary of parameter groups to optimize.
    """

    def __init__(self, config: Dict[str, Any], param_groups: Dict[str, List[Parameter]]) -> None:
        self.config = config
        self.optimizers = {}
        self.schedulers = {}
        self.parameters = {}
        for param_group_name, params in param_groups.items():
            # For deprecation, catch the camera_opt param group and fix it nicely
            if param_group_name == "camera_opt" and "camera_opt" not in config:
                from nerfstudio.engine.schedulers import ExponentialDecaySchedulerConfig
                from nerfstudio.utils.rich_utils import CONSOLE

                CONSOLE.print(
                    "\nThe 'camera_opt' param group should be assigned an optimizer in the config. Assigning default optimizers for now. This will be removed in a future release.\n",
                    style="bold yellow",
                )

                config["camera_opt"] = {
                    "optimizer": AdamOptimizerConfig(lr=1e-3, eps=1e-15),
                    "scheduler": ExponentialDecaySchedulerConfig(lr_final=1e-4, max_steps=30000),
                }
            # Print some nice warning messages if the user forgot to specify an optimizer
            if param_group_name not in config:
                raise RuntimeError(
                    f"""Optimizer config for '{param_group_name}' not found in config file. Make sure you specify an optimizer for each parameter group. Provided configs were: {config.keys()}"""
                )
            lr_init = config[param_group_name]["optimizer"].lr
            self.optimizers[param_group_name] = config[param_group_name]["optimizer"].setup(params=params)
            self.parameters[param_group_name] = params
            if config[param_group_name]["scheduler"]:
                self.schedulers[param_group_name] = (
                    config[param_group_name]["scheduler"]
                    .setup()
                    .get_scheduler(optimizer=self.optimizers[param_group_name], lr_init=lr_init)
                )

    def optimizer_step(self, param_group_name: str) -> None:
        """Fetch and step corresponding optimizer.

        Args:
            param_group_name: name of optimizer to step forward
        """
        self.optimizers[param_group_name].step()

    def scheduler_step(self, param_group_name: str) -> None:
        """Fetch and step corresponding scheduler.

        Args:
            param_group_name: name of scheduler to step forward
        """
        if "scheduler" in self.config[param_group_name]:
            self.schedulers[param_group_name].step()

    def zero_grad_all(self) -> None:
        """Zero the gradients for all optimizer parameters."""
        for _, optimizer in self.optimizers.items():
            optimizer.zero_grad()

    def optimizer_scaler_step_all(self, grad_scaler: GradScaler) -> None:
        """Take an optimizer step using a grad scaler.

        Args:
            grad_scaler: GradScaler to use
        """
        for param_group, optimizer in self.optimizers.items():
            max_norm = self.config[param_group]["optimizer"].max_norm
            if max_norm is not None:
                grad_scaler.unscale_(optimizer)
                torch.nn.utils.clip_grad_norm_(self.parameters[param_group], max_norm)
            if any(any(p.grad is not None for p in g["params"]) for g in optimizer.param_groups):
                grad_scaler.step(optimizer)

    def optimizer_step_all(self) -> None:
        """Run step for all optimizers."""
        for param_group, optimizer in self.optimizers.items():
            # note that they key is the parameter name
            max_norm = self.config[param_group]["optimizer"].max_norm
            if max_norm is not None:
                torch.nn.utils.clip_grad_norm_(self.parameters[param_group], max_norm)
            optimizer.step()

    def scheduler_step_all(self, step: int) -> None:
        """Run step for all schedulers.

        Args:
            step: the current step
        """
        for param_group_name, scheduler in self.schedulers.items():
            scheduler.step()
            # TODO(ethan): clean this up. why is there indexing into a list?
            lr = scheduler.get_last_lr()[0]
            writer.put_scalar(name=f"learning_rate/{param_group_name}", scalar=lr, step=step)

    def load_optimizers(self, loaded_state: Dict[str, Any]) -> None:
        """Helper to load the optimizer state from previous checkpoint

        Args:
            loaded_state: the state from the previous checkpoint
        """
        for k, v in loaded_state.items():
            self.optimizers[k].load_state_dict(v)

    def load_schedulers(self, loaded_state: Dict[str, Any]) -> None:
<<<<<<< HEAD
        """Helper to load the schedulers state from previous checkpoint
=======
        """Helper to load the scheduler state from previous checkpoint
>>>>>>> 64f0b254

        Args:
            loaded_state: the state from the previous checkpoint
        """
        for k, v in loaded_state.items():
            self.schedulers[k].load_state_dict(v)<|MERGE_RESOLUTION|>--- conflicted
+++ resolved
@@ -180,11 +180,7 @@
             self.optimizers[k].load_state_dict(v)
 
     def load_schedulers(self, loaded_state: Dict[str, Any]) -> None:
-<<<<<<< HEAD
-        """Helper to load the schedulers state from previous checkpoint
-=======
         """Helper to load the scheduler state from previous checkpoint
->>>>>>> 64f0b254
 
         Args:
             loaded_state: the state from the previous checkpoint
