# Copyright 2022 the Regents of the University of California, Nerfstudio Team and contributors. All rights reserved.
#
# Licensed under the Apache License, Version 2.0 (the "License");
# you may not use this file except in compliance with the License.
# You may obtain a copy of the License at
#
#     http://www.apache.org/licenses/LICENSE-2.0
#
# Unless required by applicable law or agreed to in writing, software
# distributed under the License is distributed on an "AS IS" BASIS,
# WITHOUT WARRANTIES OR CONDITIONS OF ANY KIND, either express or implied.
# See the License for the specific language governing permissions and
# limitations under the License.

"""
Base class for the graphs.
"""

from abc import abstractmethod
<<<<<<< HEAD
from typing import Dict, Optional, Tuple, Type
from dataclasses import dataclass, field
=======
from dataclasses import dataclass, field
from typing import Dict, Optional, Tuple, Type
>>>>>>> 64f0b254

import torch
from jaxtyping import Float, Shaped
from torch import Tensor, nn

from nerfstudio.configs.base_config import InstantiateConfig
from nerfstudio.cameras.rays import Frustums, RaySamples
from nerfstudio.configs.base_config import InstantiateConfig
from nerfstudio.field_components.field_heads import FieldHeadNames

# Field related configs
@dataclass
class FieldConfig(InstantiateConfig):
    """Configuration for model instantiation"""

    _target: Type = field(default_factory=lambda: Field)
    """target class to instantiate"""


@dataclass
class FieldConfig(InstantiateConfig):
    """Configuration for field instantiation"""

    _target: Type = field(default_factory=lambda: Field)
    """target class to instantiate"""


class Field(nn.Module):
    """Base class for fields."""

    def __init__(self) -> None:
        super().__init__()
        self._sample_locations = None
        self._density_before_activation = None

    def density_fn(
        self, positions: Shaped[Tensor, "*bs 3"], times: Optional[Shaped[Tensor, "*bs 1"]] = None
    ) -> Shaped[Tensor, "*bs 1"]:
        """Returns only the density. Used primarily with the density grid.

        Args:
            positions: the origin of the samples/frustums
        """
        del times
        # Need to figure out a better way to describe positions with a ray.
        ray_samples = RaySamples(
            frustums=Frustums(
                origins=positions,
                directions=torch.ones_like(positions),
                starts=torch.zeros_like(positions[..., :1]),
                ends=torch.zeros_like(positions[..., :1]),
                pixel_area=torch.ones_like(positions[..., :1]),
            )
        )
        density, _ = self.get_density(ray_samples)
        return density

    @abstractmethod
    def get_density(
        self, ray_samples: RaySamples
    ) -> Tuple[Shaped[Tensor, "*batch 1"], Float[Tensor, "*batch num_features"]]:
        """Computes and returns the densities. Returns a tensor of densities and a tensor of features.

        Args:
            ray_samples: Samples locations to compute density.
        """

    def get_normals(self) -> Float[Tensor, "*batch 3"]:
        """Computes and returns a tensor of normals.

        Args:
            density: Tensor of densities.
        """
        assert self._sample_locations is not None, "Sample locations must be set before calling get_normals."
        assert self._density_before_activation is not None, "Density must be set before calling get_normals."
        assert (
            self._sample_locations.shape[:-1] == self._density_before_activation.shape[:-1]
        ), "Sample locations and density must have the same shape besides the last dimension."

        normals = torch.autograd.grad(
            self._density_before_activation,
            self._sample_locations,
            grad_outputs=torch.ones_like(self._density_before_activation),
            retain_graph=True,
        )[0]

        normals = -torch.nn.functional.normalize(normals, dim=-1)

        return normals

    @abstractmethod
    def get_outputs(
        self, ray_samples: RaySamples, density_embedding: Optional[Tensor] = None
    ) -> Dict[FieldHeadNames, Tensor]:
        """Computes and returns the colors. Returns output field values.

        Args:
            ray_samples: Samples locations to compute outputs.
            density_embedding: Density embeddings to condition on.
        """

    def forward(self, ray_samples: RaySamples, compute_normals: bool = False) -> Dict[FieldHeadNames, Tensor]:
        """Evaluates the field at points along the ray.

        Args:
            ray_samples: Samples to evaluate field on.
        """
        if compute_normals:
            with torch.enable_grad():
                density, density_embedding = self.get_density(ray_samples)
        else:
            density, density_embedding = self.get_density(ray_samples)

        field_outputs = self.get_outputs(ray_samples, density_embedding=density_embedding)
        field_outputs[FieldHeadNames.DENSITY] = density  # type: ignore

        if compute_normals:
            with torch.enable_grad():
                normals = self.get_normals()
            field_outputs[FieldHeadNames.NORMALS] = normals  # type: ignore
        return field_outputs


def get_normalized_directions(directions: Float[Tensor, "*bs 3"]) -> Float[Tensor, "*bs 3"]:
    """SH encoding must be in the range [0, 1]

    Args:
        directions: batch of directions
    """
    return (directions + 1.0) / 2.0<|MERGE_RESOLUTION|>--- conflicted
+++ resolved
@@ -17,13 +17,8 @@
 """
 
 from abc import abstractmethod
-<<<<<<< HEAD
-from typing import Dict, Optional, Tuple, Type
-from dataclasses import dataclass, field
-=======
 from dataclasses import dataclass, field
 from typing import Dict, Optional, Tuple, Type
->>>>>>> 64f0b254
 
 import torch
 from jaxtyping import Float, Shaped
