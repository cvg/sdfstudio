--- conflicted
+++ resolved
@@ -18,11 +18,7 @@
 
 import math
 from abc import abstractmethod
-<<<<<<< HEAD
-from typing import Callable, List, Optional, Tuple, Union
-=======
 from typing import Any, Callable, List, Optional, Protocol, Tuple, Union
->>>>>>> 64f0b254
 
 import torch
 from jaxtyping import Float
@@ -115,16 +111,11 @@
             bin_lower = torch.cat([bins[..., :1], bin_centers], -1)
             bins = bin_lower + (bin_upper - bin_lower) * t_rand
 
-<<<<<<< HEAD
-        s_near, s_far = (self.spacing_fn(x) for x in (ray_bundle.nears.clone(), ray_bundle.fars.clone()))
-        spacing_to_euclidean_fn = lambda x: self.spacing_fn_inv(x * s_far + (1 - x) * s_near)
-=======
         s_near, s_far = (self.spacing_fn(x) for x in (ray_bundle.nears, ray_bundle.fars))
 
         def spacing_to_euclidean_fn(x):
             return self.spacing_fn_inv(x * s_far + (1 - x) * s_near)
 
->>>>>>> 64f0b254
         euclidean_bins = spacing_to_euclidean_fn(bins)  # [num_rays, num_samples+1]
 
         ray_samples = ray_bundle.get_ray_samples(
@@ -451,12 +442,7 @@
         far_plane: Optional[float] = None,
         alpha_thre: float = 0.01,
         cone_angle: float = 0.0,
-<<<<<<< HEAD
-        alpha_thre: float = 1e-2,
-    ) -> Tuple[RaySamples, TensorType["total_samples",]]:
-=======
     ) -> Tuple[RaySamples, Float[Tensor, "total_samples "]]:
->>>>>>> 64f0b254
         """Generate ray samples in a bounding box.
         Args:
             ray_bundle: Rays to generate samples for
@@ -491,23 +477,12 @@
             camera_indices = ray_bundle.camera_indices.contiguous()
         else:
             camera_indices = None
-<<<<<<< HEAD
-
-        ray_indices, starts, ends = nerfacc.ray_marching(
-            rays_o=rays_o,
-            rays_d=rays_d,
-            scene_aabb=self.scene_aabb,
-            grid=self.occupancy_grid,
-            # this is a workaround - using density causes crash and damage quality. should be fixed
-            sigma_fn=None,  # self.get_sigma_fn(rays_o, rays_d),
-=======
         ray_indices, starts, ends = self.occupancy_grid.sampling(
             rays_o=rays_o,
             rays_d=rays_d,
             t_min=t_min,
             t_max=t_max,
             sigma_fn=self.get_sigma_fn(rays_o, rays_d, times),
->>>>>>> 64f0b254
             render_step_size=render_step_size,
             near_plane=near_plane,
             far_plane=far_plane,
@@ -520,13 +495,8 @@
             # create a single fake sample and update packed_info accordingly
             # this says the last ray in packed_info has 1 sample, which starts and ends at 1
             ray_indices = torch.zeros((1,), dtype=torch.long, device=rays_o.device)
-<<<<<<< HEAD
-            starts = torch.ones((1, 1), dtype=starts.dtype, device=rays_o.device)
-            ends = torch.ones((1, 1), dtype=ends.dtype, device=rays_o.device)
-=======
             starts = torch.ones((1,), dtype=starts.dtype, device=rays_o.device)
             ends = torch.ones((1,), dtype=ends.dtype, device=rays_o.device)
->>>>>>> 64f0b254
 
         origins = rays_o[ray_indices]
         dirs = rays_d[ray_indices]
@@ -543,11 +513,8 @@
             ),
             camera_indices=camera_indices,
         )
-<<<<<<< HEAD
-=======
         if ray_bundle.times is not None:
             ray_samples.times = ray_bundle.times[ray_indices]
->>>>>>> 64f0b254
         return ray_samples, ray_indices
 
 
@@ -583,14 +550,6 @@
         if self.num_proposal_network_iterations < 1:
             raise ValueError("num_proposal_network_iterations must be >= 1")
 
-<<<<<<< HEAD
-        if use_uniform_sampler:
-            self.initial_sampler = UniformSampler(single_jitter=single_jitter)
-        else:
-            self.initial_sampler = UniformLinDispPiecewiseSampler(single_jitter=single_jitter)
-
-        self.pdf_sampler = PDFSampler(include_original=False, single_jitter=single_jitter)
-=======
         # samplers
         if initial_sampler is None:
             self.initial_sampler = UniformLinDispPiecewiseSampler(single_jitter=single_jitter)
@@ -600,7 +559,6 @@
             self.pdf_sampler = PDFSampler(include_original=False, single_jitter=single_jitter)
         else:
             self.pdf_sampler = pdf_sampler
->>>>>>> 64f0b254
 
         self._anneal = 1.0
         self._steps_since_update = 0
@@ -659,7 +617,6 @@
         return ray_samples, weights_list, ray_samples_list
 
 
-<<<<<<< HEAD
 class ErrorBoundedSampler(Sampler):
     """VolSDF's error bounded sampler that uses a sdf network to generate samples."""
 
@@ -894,8 +851,6 @@
     o3d.io.write_point_cloud(path_save, cloud)
 
 
-=======
->>>>>>> 64f0b254
 class NeuSSampler(Sampler):
     """NeuS sampler that uses a sdf network to generate samples with fixed variance value in each iterations."""
 
@@ -924,21 +879,11 @@
             histogram_padding=1e-5,
         )
         self.outside_sampler = LinearDisparitySampler()
-<<<<<<< HEAD
-        # TODO make it outside
-        # for merge samples
-        self.error_bounded_sampler = ErrorBoundedSampler()
-=======
->>>>>>> 64f0b254
 
     def generate_ray_samples(
         self,
         ray_bundle: Optional[RayBundle] = None,
-<<<<<<< HEAD
-        sdf_fn: Optional[Callable] = None,
-=======
         sdf_fn: Optional[Callable[[RaySamples], torch.Tensor]] = None,
->>>>>>> 64f0b254
         ray_samples: Optional[RaySamples] = None,
     ) -> Union[Tuple[RaySamples, torch.Tensor], RaySamples]:
         assert ray_bundle is not None
@@ -947,35 +892,22 @@
         # Start with uniform sampling
         if ray_samples is None:
             ray_samples = self.uniform_sampler(ray_bundle, num_samples=self.num_samples)
-<<<<<<< HEAD
-
-        total_iters = 0
-        sorted_index = None
-=======
         assert ray_samples is not None
 
         total_iters = 0
         sorted_index = None
         sdf: Optional[torch.Tensor] = None
->>>>>>> 64f0b254
         new_samples = ray_samples
 
         base_variance = self.base_variance
 
         while total_iters < self.num_upsample_steps:
-<<<<<<< HEAD
-
-=======
->>>>>>> 64f0b254
             with torch.no_grad():
                 new_sdf = sdf_fn(new_samples)
 
             # merge sdf predictions
             if sorted_index is not None:
-<<<<<<< HEAD
-=======
                 assert sdf is not None
->>>>>>> 64f0b254
                 sdf_merge = torch.cat([sdf.squeeze(-1), new_sdf.squeeze(-1)], -1)
                 sdf = torch.gather(sdf_merge, 1, sorted_index).unsqueeze(-1)
             else:
@@ -986,11 +918,7 @@
                 ray_samples, sdf.reshape(ray_samples.shape), inv_s=base_variance * 2**total_iters
             )
 
-<<<<<<< HEAD
-            weights = ray_samples.get_weights_from_alphas(alphas[..., None])
-=======
             weights = ray_samples.get_weights_and_transmittance_from_alphas(alphas[..., None], weights_only=True)
->>>>>>> 64f0b254
             weights = torch.cat((weights, torch.zeros_like(weights[:, :1])), dim=1)
 
             new_samples = self.pdf_sampler(
@@ -1000,28 +928,6 @@
                 num_samples=self.num_samples_importance // self.num_upsample_steps,
             )
 
-<<<<<<< HEAD
-            ray_samples, sorted_index = self.error_bounded_sampler.merge_ray_samples(
-                ray_bundle, ray_samples, new_samples
-            )
-
-            total_iters += 1
-
-        # save_points("p.ply", ray_samples.frustums.get_start_positions().detach().cpu().numpy().reshape(-1, 3))
-        # exit(-1)
-        # TODO
-        # sample more points outside surface
-        # if self.num_samples_outside > 0:
-        #   ray_samples_uniform = self.outside_sampler(ray_bundle, num_samples=self.num_samples_outside)
-        #     ray_samples, _ = self.merge_ray_samples(ray_bundle, ray_samples, ray_samples_uniform)
-
-        return ray_samples
-
-    def rendering_sdf_with_fixed_inv_s(self, ray_samples: RaySamples, sdf: torch.Tensor, inv_s):
-        """rendering given a fixed inv_s as NeuS"""
-        batch_size = ray_samples.shape[0]
-        prev_sdf, next_sdf = sdf[:, :-1], sdf[:, 1:]
-=======
             ray_samples, sorted_index = self.merge_ray_samples(ray_bundle, ray_samples, new_samples)
 
             total_iters += 1
@@ -1045,7 +951,6 @@
         batch_size = ray_samples.shape[0]
         prev_sdf, next_sdf = sdf[:, :-1], sdf[:, 1:]
         assert ray_samples.deltas is not None
->>>>>>> 64f0b254
         deltas = ray_samples.deltas[:, :-1, 0]
         mid_sdf = (prev_sdf + next_sdf) * 0.5
         cos_val = (next_sdf - prev_sdf) / (deltas + 1e-5)
@@ -1079,7 +984,6 @@
 
         return alpha
 
-<<<<<<< HEAD
 
 class UniSurfSampler(Sampler):
     """NeuS sampler that uses a sdf network to generate samples with fixed variance value in each iterations."""
@@ -1234,34 +1138,10 @@
     ):
         """Merge two set of ray samples and return sorted index which can be used to merge sdf values
 
-=======
-    @staticmethod
-    def merge_ray_samples(ray_bundle: RayBundle, ray_samples_1: RaySamples, ray_samples_2: RaySamples):
-        """Merge two set of ray samples and return sorted index which can be used to merge sdf values
->>>>>>> 64f0b254
         Args:
             ray_samples_1 : ray_samples to merge
             ray_samples_2 : ray_samples to merge
         """
-<<<<<<< HEAD
-        starts_1 = ray_samples_1.spacing_to_euclidean_fn(ray_samples_1.spacing_starts[..., 0])
-        starts_2 = ray_samples_2.spacing_to_euclidean_fn(ray_samples_2.spacing_starts[..., 0])
-
-        end_1 = ray_samples_1.spacing_to_euclidean_fn(ray_samples_1.spacing_ends[:, -1:, 0])
-        end_2 = ray_samples_2.spacing_to_euclidean_fn(ray_samples_2.spacing_ends[:, -1:, 0])
-
-        end = torch.maximum(end_1, end_2)
-
-        euclidean_bins, _ = torch.sort(torch.cat([starts_1, starts_2], -1), -1)
-
-        euclidean_bins = torch.cat([euclidean_bins, end], dim=-1)
-
-        # Stop gradients
-        euclidean_bins = euclidean_bins.detach()
-
-        # TODO convert euclidean bins to spacing bins
-        bins = euclidean_bins
-=======
 
         assert ray_samples_1.spacing_starts is not None and ray_samples_2.spacing_starts is not None
         assert ray_samples_1.spacing_ends is not None and ray_samples_2.spacing_ends is not None
@@ -1279,7 +1159,6 @@
         bins = bins.detach()
 
         euclidean_bins = ray_samples_1.spacing_to_euclidean_fn(bins)
->>>>>>> 64f0b254
 
         ray_samples = ray_bundle.get_ray_samples(
             bin_starts=euclidean_bins[..., :-1, None],
@@ -1289,8 +1168,7 @@
             spacing_to_euclidean_fn=ray_samples_1.spacing_to_euclidean_fn,
         )
 
-<<<<<<< HEAD
-        return ray_samples
+        return ray_samples, sorted_index
 
     def secant_method(
         self,
@@ -1663,7 +1541,4 @@
 
             # save_points("second.ply", ray_samples.frustums.get_start_positions().cpu().numpy().reshape(-1, 3))
 
-        return ray_samples, ray_indices
-=======
-        return ray_samples, sorted_index
->>>>>>> 64f0b254
+        return ray_samples, ray_indices