# Copyright 2022 the Regents of the University of California, Nerfstudio Team and contributors. All rights reserved.
#
# Licensed under the Apache License, Version 2.0 (the "License");
# you may not use this file except in compliance with the License.
# You may obtain a copy of the License at
#
#     http://www.apache.org/licenses/LICENSE-2.0
#
# Unless required by applicable law or agreed to in writing, software
# distributed under the License is distributed on an "AS IS" BASIS,
# WITHOUT WARRANTIES OR CONDITIONS OF ANY KIND, either express or implied.
# See the License for the specific language governing permissions and
# limitations under the License.

"""
Scene Colliders
"""

from __future__ import annotations

import torch
from jaxtyping import Float
from torch import Tensor, nn

from nerfstudio.cameras.rays import RayBundle
from nerfstudio.data.scene_box import SceneBox


class SceneCollider(nn.Module):
    """Module for setting near and far values for rays."""

    def __init__(self, **kwargs) -> None:
        self.kwargs = kwargs
        super().__init__()

    def set_nears_and_fars(self, ray_bundle: RayBundle) -> RayBundle:
        """To be implemented."""
        raise NotImplementedError

    def forward(self, ray_bundle: RayBundle) -> RayBundle:
        """Sets the nears and fars if they are not set already."""
        if ray_bundle.nears is not None and ray_bundle.fars is not None:
            return ray_bundle
        return self.set_nears_and_fars(ray_bundle)


class AABBBoxCollider(SceneCollider):
    """Module for colliding rays with the scene box to compute near and far values.

    Args:
        scene_box: scene box to apply to dataset
    """

    def __init__(self, scene_box: SceneBox, near_plane: float = 0.0, **kwargs) -> None:
        super().__init__(**kwargs)
        self.scene_box = scene_box
        self.near_plane = near_plane

    def _intersect_with_aabb(
        self, rays_o: Float[Tensor, "num_rays 3"], rays_d: Float[Tensor, "num_rays 3"], aabb: Float[Tensor, "2 3"]
    ):
        """Returns collection of valid rays within a specified near/far bounding box along with a mask
        specifying which rays are valid

        Args:
            rays_o: (num_rays, 3) ray origins
            rays_d: (num_rays, 3) ray directions
            aabb: (2, 3) This is [min point (x,y,z), max point (x,y,z)]
        """
        # avoid divide by zero
        dir_fraction = 1.0 / (rays_d + 1e-6)

        # x
        t1 = (aabb[0, 0] - rays_o[:, 0:1]) * dir_fraction[:, 0:1]
        t2 = (aabb[1, 0] - rays_o[:, 0:1]) * dir_fraction[:, 0:1]
        # y
        t3 = (aabb[0, 1] - rays_o[:, 1:2]) * dir_fraction[:, 1:2]
        t4 = (aabb[1, 1] - rays_o[:, 1:2]) * dir_fraction[:, 1:2]
        # z
        t5 = (aabb[0, 2] - rays_o[:, 2:3]) * dir_fraction[:, 2:3]
        t6 = (aabb[1, 2] - rays_o[:, 2:3]) * dir_fraction[:, 2:3]

        nears = torch.max(
            torch.cat([torch.minimum(t1, t2), torch.minimum(t3, t4), torch.minimum(t5, t6)], dim=1), dim=1
        ).values
        fars = torch.min(
            torch.cat([torch.maximum(t1, t2), torch.maximum(t3, t4), torch.maximum(t5, t6)], dim=1), dim=1
        ).values

        # clamp to near plane
        near_plane = self.near_plane if self.training else 0
        nears = torch.clamp(nears, min=near_plane)
        fars = torch.maximum(fars, nears + 1e-6)

        return nears, fars

    def set_nears_and_fars(self, ray_bundle: RayBundle) -> RayBundle:
        """Intersects the rays with the scene box and updates the near and far values.
        Populates nears and fars fields and returns the ray_bundle.

        Args:
            ray_bundle: specified ray bundle to operate on
        """
        aabb = self.scene_box.aabb
        nears, fars = self._intersect_with_aabb(ray_bundle.origins, ray_bundle.directions, aabb)
        ray_bundle.nears = nears[..., None]
        ray_bundle.fars = fars[..., None]
        return ray_bundle


def _intersect_with_sphere(
    rays_o: torch.Tensor, rays_d: torch.Tensor, center: torch.Tensor, radius: float = 1.0, near_plane: float = 0.0
):
    a = (rays_d * rays_d).sum(dim=-1, keepdim=True)
    b = 2 * (rays_o - center) * rays_d
    b = b.sum(dim=-1, keepdim=True)
    c = (rays_o - center) * (rays_o - center)
    c = c.sum(dim=-1, keepdim=True) - radius**2

    # clamp to near plane
    nears = (-b - torch.sqrt(torch.square(b) - 4 * a * c)) / (2 * a)
    fars = (-b + torch.sqrt(torch.square(b) - 4 * a * c)) / (2 * a)

    nears = torch.clamp(nears, min=near_plane)
    fars = torch.maximum(fars, nears + 1e-6)

    nears = torch.nan_to_num(nears, nan=0.0)
    fars = torch.nan_to_num(fars, nan=0.0)

    return nears, fars


class SphereCollider(SceneCollider):
    """Module for colliding rays with the scene box to compute near and far values.

    Args:
        center: center of sphere to intersect [3]
        radius: radius of sphere to intersect
        near_plane: near plane to clamp to
    """

    def __init__(self, center: torch.Tensor, radius: float, near_plane: float = 0.0, **kwargs) -> None:
        super().__init__(**kwargs)
        self.center = center
        self.radius = radius
        self.near_plane = near_plane

    def set_nears_and_fars(self, ray_bundle: RayBundle) -> RayBundle:
        """Intersects the rays with the scene box and updates the near and far values.
        Populates nears and fars fields and returns the ray_bundle.

        Args:
            ray_bundle: specified ray bundle to operate on
        """
        self.center = self.center.to(ray_bundle.origins.device)
        near_plane = self.near_plane if self.training else 0
        nears, fars = _intersect_with_sphere(
            rays_o=ray_bundle.origins,
            rays_d=ray_bundle.directions,
            center=self.center,
            radius=self.radius,
            near_plane=near_plane,
        )
        ray_bundle.nears = nears
        ray_bundle.fars = fars
        return ray_bundle


class NearFarCollider(SceneCollider):
    """Sets the nears and fars with fixed values.

    Args:
        near_plane: distance to near plane
        far_plane: distance to far plane
        reset_near_plane: whether to reset the near plane to 0.0 during inference. The near plane can be
            helpful for reducing floaters during training, but it can cause clipping artifacts during
            inference when an evaluation or viewer camera moves closer to the object.
    """

    def __init__(self, near_plane: float, far_plane: float, reset_near_plane: bool = True, **kwargs) -> None:
        self.near_plane = near_plane
        self.far_plane = far_plane
        self.reset_near_plane = reset_near_plane
        super().__init__(**kwargs)

    def set_nears_and_fars(self, ray_bundle: RayBundle) -> RayBundle:
        ones = torch.ones_like(ray_bundle.origins[..., 0:1])
<<<<<<< HEAD
        near_plane = self.near_plane if self.training else self.near_plane  # 0
=======
        near_plane = self.near_plane if (self.training or not self.reset_near_plane) else 0
>>>>>>> 64f0b254
        ray_bundle.nears = ones * near_plane
        ray_bundle.fars = ones * self.far_plane
        return ray_bundle


class SphereCollider(SceneCollider):
    """Sets the nears and fars with intersection with sphere.

    Args:
        radius: radius of sphere
        soft_intersection: default False, we clamp the value if not intersection found
        if set to True, the distance between near and far is always  2*radius,
    """

    def __init__(self, radius: float = 1.0, soft_intersection=False, **kwargs) -> None:
        self.radius = radius
        self.soft_intersection = soft_intersection
        super().__init__(**kwargs)

    def forward(self, ray_bundle: RayBundle) -> RayBundle:
        ray_cam_dot = (ray_bundle.directions * ray_bundle.origins).sum(dim=-1, keepdims=True)
        under_sqrt = ray_cam_dot**2 - (ray_bundle.origins.norm(p=2, dim=-1, keepdim=True) ** 2 - self.radius**2)

        # sanity check
        under_sqrt = under_sqrt.clamp_min(0.01)

        if self.soft_intersection:
            under_sqrt = torch.ones_like(under_sqrt) * self.radius

        sphere_intersections = (
            torch.sqrt(under_sqrt) * torch.Tensor([-1, 1]).float().to(under_sqrt.device) - ray_cam_dot
        )
        sphere_intersections = sphere_intersections.clamp_min(0.01)

        ray_bundle.nears = sphere_intersections[:, 0:1]
        ray_bundle.fars = sphere_intersections[:, 1:2]
        return ray_bundle<|MERGE_RESOLUTION|>--- conflicted
+++ resolved
@@ -185,11 +185,7 @@
 
     def set_nears_and_fars(self, ray_bundle: RayBundle) -> RayBundle:
         ones = torch.ones_like(ray_bundle.origins[..., 0:1])
-<<<<<<< HEAD
-        near_plane = self.near_plane if self.training else self.near_plane  # 0
-=======
         near_plane = self.near_plane if (self.training or not self.reset_near_plane) else 0
->>>>>>> 64f0b254
         ray_bundle.nears = ones * near_plane
         ray_bundle.fars = ones * self.far_plane
         return ray_bundle
