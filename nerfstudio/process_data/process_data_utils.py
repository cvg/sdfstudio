# Copyright 2022 the Regents of the University of California, Nerfstudio Team and contributors. All rights reserved.
#
# Licensed under the Apache License, Version 2.0 (the "License");
# you may not use this file except in compliance with the License.
# You may obtain a copy of the License at
#
#     http://www.apache.org/licenses/LICENSE-2.0
#
# Unless required by applicable law or agreed to in writing, software
# distributed under the License is distributed on an "AS IS" BASIS,
# WITHOUT WARRANTIES OR CONDITIONS OF ANY KIND, either express or implied.
# See the License for the specific language governing permissions and
# limitations under the License.

"""Helper utils for processing data into the nerfstudio format."""

import math
import re
import shutil
import sys
from enum import Enum
from pathlib import Path
from typing import List, Literal, Optional, OrderedDict, Tuple, Union

import cv2
import imageio
import numpy as np
import rawpy

from nerfstudio.utils.rich_utils import CONSOLE, status
from nerfstudio.utils.scripts import run_command

POLYCAM_UPSCALING_TIMES = 2

"""Lowercase suffixes to treat as raw image."""
ALLOWED_RAW_EXTS = [".cr2"]
"""Suffix to use for converted images from raw."""
RAW_CONVERTED_SUFFIX = ".jpg"


class CameraModel(Enum):
    """Enum for camera types."""

    OPENCV = "OPENCV"
    OPENCV_FISHEYE = "OPENCV_FISHEYE"
    EQUIRECTANGULAR = "EQUIRECTANGULAR"


CAMERA_MODELS = {
    "perspective": CameraModel.OPENCV,
    "fisheye": CameraModel.OPENCV_FISHEYE,
    "equirectangular": CameraModel.EQUIRECTANGULAR,
}


def list_images(data: Path) -> List[Path]:
    """Lists all supported images in a directory

    Args:
        data: Path to the directory of images.
    Returns:
        Paths to images contained in the directory
    """
    allowed_exts = [".jpg", ".jpeg", ".png", ".tif", ".tiff"] + ALLOWED_RAW_EXTS
    image_paths = sorted([p for p in data.glob("[!.]*") if p.suffix.lower() in allowed_exts])
    return image_paths


def get_image_filenames(directory: Path, max_num_images: int = -1) -> Tuple[List[Path], int]:
    """Returns a list of image filenames in a directory.

    Args:
        dir: Path to the directory.
        max_num_images: The maximum number of images to return. -1 means no limit.
    Returns:
        A tuple of A list of image filenames, number of original image paths.
    """
    image_paths = list_images(directory)
    num_orig_images = len(image_paths)

    if max_num_images != -1 and num_orig_images > max_num_images:
        idx = np.round(np.linspace(0, num_orig_images - 1, max_num_images)).astype(int)
    else:
        idx = np.arange(num_orig_images)

    image_filenames = list(np.array(image_paths)[idx])

    return image_filenames, num_orig_images


def get_num_frames_in_video(video: Path) -> int:
    """Returns the number of frames in a video.

    Args:
        video: Path to a video.

    Returns:
        The number of frames in a video.
    """
    cmd = f'ffprobe -v error -select_streams v:0 -count_packets \
            -show_entries stream=nb_read_packets -of csv=p=0 "{video}"'
    output = run_command(cmd)
    assert output is not None
    number_match = re.search(r"\d+", output)
    assert number_match is not None
    return int(number_match[0])


def convert_video_to_images(
    video_path: Path,
    image_dir: Path,
    num_frames_target: int,
    num_downscales: int,
    crop_factor: Tuple[float, float, float, float] = (0.0, 0.0, 0.0, 0.0),
    verbose: bool = False,
    image_prefix: str = "frame_",
    keep_image_dir: bool = False,
) -> Tuple[List[str], int]:
    """Converts a video into a sequence of images.

    Args:
        video_path: Path to the video.
        output_dir: Path to the output directory.
        num_frames_target: Number of frames to extract.
        num_downscales: Number of times to downscale the images. Downscales by 2 each time.
        crop_factor: Portion of the image to crop. Should be in [0,1] (top, bottom, left, right)
        verbose: If True, logs the output of the command.
        image_prefix: Prefix to use for the image filenames.
        keep_image_dir: If True, don't delete the output directory if it already exists.
    Returns:
        A tuple containing summary of the conversion and the number of extracted frames.
    """

    # If keep_image_dir is False, then remove the output image directory and its downscaled versions
    if not keep_image_dir:
        for i in range(num_downscales + 1):
            dir_to_remove = image_dir if i == 0 else f"{image_dir}_{2**i}"
            shutil.rmtree(dir_to_remove, ignore_errors=True)
    image_dir.mkdir(exist_ok=True, parents=True)

    for i in crop_factor:
        if i < 0 or i > 1:
            CONSOLE.print("[bold red]Error: Invalid crop factor. All crops must be in [0,1].")
            sys.exit(1)

    if video_path.is_dir():
        CONSOLE.print(f"[bold red]Error: Video path is a directory, not a path: {video_path}")
        sys.exit(1)
    if video_path.exists() is False:
        CONSOLE.print(f"[bold red]Error: Video does not exist: {video_path}")
        sys.exit(1)

    with status(msg="Converting video to images...", spinner="bouncingBall", verbose=verbose):
        num_frames = get_num_frames_in_video(video_path)
        if num_frames == 0:
            CONSOLE.print(f"[bold red]Error: Video has no frames: {video_path}")
            sys.exit(1)
        CONSOLE.print("Number of frames in video:", num_frames)

        ffmpeg_cmd = f'ffmpeg -i "{video_path}"'

        crop_cmd = ""
        if crop_factor != (0.0, 0.0, 0.0, 0.0):
            height = 1 - crop_factor[0] - crop_factor[1]
            width = 1 - crop_factor[2] - crop_factor[3]
            start_x = crop_factor[2]
            start_y = crop_factor[0]
            crop_cmd = f"crop=w=iw*{width}:h=ih*{height}:x=iw*{start_x}:y=ih*{start_y},"

        spacing = num_frames // num_frames_target

        downscale_chains = [f"[t{i}]scale=iw/{2**i}:ih/{2**i}[out{i}]" for i in range(num_downscales + 1)]
        downscale_dirs = [Path(str(image_dir) + (f"_{2**i}" if i > 0 else "")) for i in range(num_downscales + 1)]
        downscale_paths = [downscale_dirs[i] / f"{image_prefix}%05d.png" for i in range(num_downscales + 1)]

        for dir in downscale_dirs:
            dir.mkdir(parents=True, exist_ok=True)

        downscale_chain = (
            f"split={num_downscales + 1}"
            + "".join([f"[t{i}]" for i in range(num_downscales + 1)])
            + ";"
            + ";".join(downscale_chains)
        )

        ffmpeg_cmd += " -vsync vfr"

        if spacing > 1:
            CONSOLE.print("Number of frames to extract:", math.ceil(num_frames / spacing))
            select_cmd = f"thumbnail={spacing},setpts=N/TB,"
        else:
            CONSOLE.print("[bold red]Can't satisfy requested number of frames. Extracting all frames.")
            ffmpeg_cmd += " -pix_fmt bgr8"
            select_cmd = ""

        downscale_cmd = f' -filter_complex "{select_cmd}{crop_cmd}{downscale_chain}"' + "".join(
            [f' -map "[out{i}]" "{downscale_paths[i]}"' for i in range(num_downscales + 1)]
        )

        ffmpeg_cmd += downscale_cmd

        run_command(ffmpeg_cmd, verbose=verbose)

        num_final_frames = len(list(image_dir.glob("*.png")))
        summary_log = []
        summary_log.append(f"Starting with {num_frames} video frames")
        summary_log.append(f"We extracted {num_final_frames} images with prefix '{image_prefix}'")
        CONSOLE.log("[bold green]:tada: Done converting video to images.")

        return summary_log, num_final_frames


def copy_images_list(
    image_paths: List[Path],
    image_dir: Path,
    num_downscales: int,
    image_prefix: str = "frame_",
    crop_border_pixels: Optional[int] = None,
    crop_factor: Tuple[float, float, float, float] = (0.0, 0.0, 0.0, 0.0),
    verbose: bool = False,
    keep_image_dir: bool = False,
    upscale_factor: Optional[int] = None,
    nearest_neighbor: bool = False,
    same_dimensions: bool = True,
) -> List[Path]:
    """Copy all images in a list of Paths. Useful for filtering from a directory.
    Args:
        image_paths: List of Paths of images to copy to a new directory.
        image_dir: Path to the output directory.
        num_downscales: Number of times to downscale the images. Downscales by 2 each time.
        image_prefix: Prefix for the image filenames.
        crop_border_pixels: If not None, crops each edge by the specified number of pixels.
        crop_factor: Portion of the image to crop. Should be in [0,1] (top, bottom, left, right)
        verbose: If True, print extra logging.
        keep_image_dir: If True, don't delete the output directory if it already exists.
    Returns:
        A list of the copied image Paths.
    """

    # Remove original directory and its downscaled versions
    # only if we provide a proper image folder path and keep_image_dir is False
    if image_dir.is_dir() and len(image_paths) and not keep_image_dir:
        # check that output directory is not the same as input directory
        if image_dir != image_paths[0].parent:
            for i in range(num_downscales + 1):
                dir_to_remove = image_dir if i == 0 else f"{image_dir}_{2**i}"
                shutil.rmtree(dir_to_remove, ignore_errors=True)
    image_dir.mkdir(exist_ok=True, parents=True)

    copied_image_paths = []

    # Images should be 1-indexed for the rest of the pipeline.
    for idx, image_path in enumerate(image_paths):
        if verbose:
            CONSOLE.log(f"Copying image {idx + 1} of {len(image_paths)}...")
        copied_image_path = image_dir / f"{image_prefix}{idx + 1:05d}{image_path.suffix}"
        try:
            # if CR2 raw, we want to read raw and write RAW_CONVERTED_SUFFIX, and change the file suffix for downstream processing
            if image_path.suffix.lower() in ALLOWED_RAW_EXTS:
                copied_image_path = image_dir / f"{image_prefix}{idx + 1:05d}{RAW_CONVERTED_SUFFIX}"
                with rawpy.imread(str(image_path)) as raw:
                    rgb = raw.postprocess()
                imageio.imsave(copied_image_path, rgb)
                image_paths[idx] = copied_image_path
            elif same_dimensions:
                # Fast path; just copy the file
                shutil.copy(image_path, copied_image_path)
            else:
                # Slow path; let ffmpeg perform autorotation (and clear metadata)
                ffmpeg_cmd = f"ffmpeg -y -i {image_path} -metadata:s:v:0 rotate=0 {copied_image_path}"
                if verbose:
                    CONSOLE.log(f"... {ffmpeg_cmd}")
                run_command(ffmpeg_cmd, verbose=verbose)
        except shutil.SameFileError:
            pass
        copied_image_paths.append(copied_image_path)

    nn_flag = "" if not nearest_neighbor else ":flags=neighbor"
    downscale_chains = [f"[t{i}]scale=iw/{2**i}:ih/{2**i}{nn_flag}[out{i}]" for i in range(num_downscales + 1)]
    downscale_dirs = [Path(str(image_dir) + (f"_{2**i}" if i > 0 else "")) for i in range(num_downscales + 1)]

    for dir in downscale_dirs:
        dir.mkdir(parents=True, exist_ok=True)

    downscale_chain = (
        f"split={num_downscales + 1}"
        + "".join([f"[t{i}]" for i in range(num_downscales + 1)])
        + ";"
        + ";".join(downscale_chains)
    )

    num_frames = len(image_paths)
    # ffmpeg batch commands assume all images are the same dimensions.
    # When this is not the case (e.g. mixed portrait and landscape images), we need to do individually.
    # (Unfortunately, that is much slower.)
    for framenum in range(1, (1 if same_dimensions else num_frames) + 1):
        framename = f"{image_prefix}%05d" if same_dimensions else f"{image_prefix}{framenum:05d}"
        ffmpeg_cmd = f'ffmpeg -y -noautorotate -i "{image_dir / f"{framename}{copied_image_paths[0].suffix}"}" -q:v 2 '

        crop_cmd = ""
        if crop_border_pixels is not None:
            crop_cmd = f"crop=iw-{crop_border_pixels*2}:ih-{crop_border_pixels*2}[cropped];[cropped]"
        elif crop_factor != (0.0, 0.0, 0.0, 0.0):
            height = 1 - crop_factor[0] - crop_factor[1]
            width = 1 - crop_factor[2] - crop_factor[3]
            start_x = crop_factor[2]
            start_y = crop_factor[0]
            crop_cmd = f"crop=w=iw*{width}:h=ih*{height}:x=iw*{start_x}:y=ih*{start_y}[cropped];[cropped]"

        select_cmd = "[0:v]"
        if upscale_factor is not None:
            select_cmd = f"[0:v]scale=iw*{upscale_factor}:ih*{upscale_factor}:flags=neighbor[upscaled];[upscaled]"

        downscale_cmd = f' -filter_complex "{select_cmd}{crop_cmd}{downscale_chain}"' + "".join(
            [
                f' -map "[out{i}]" "{downscale_dirs[i] / f"{framename}{copied_image_paths[0].suffix}"}"'
                for i in range(num_downscales + 1)
            ]
        )

        ffmpeg_cmd += downscale_cmd
        if verbose:
            CONSOLE.log(f"... {ffmpeg_cmd}")
        run_command(ffmpeg_cmd, verbose=verbose)

    if num_frames == 0:
        CONSOLE.log("[bold red]:skull: No usable images in the data folder.")
    else:
        CONSOLE.log(f"[bold green]:tada: Done copying images with prefix '{image_prefix}'.")

    return copied_image_paths


def copy_and_upscale_polycam_depth_maps_list(
    polycam_depth_image_filenames: List[Path],
    depth_dir: Path,
    num_downscales: int,
    crop_border_pixels: Optional[int] = None,
    verbose: bool = False,
) -> List[Path]:
    """
    Copy depth maps to working location and upscale them to match the RGB images dimensions and finally crop them
    equally as RGB Images.
    Args:
        polycam_depth_image_filenames: List of Paths of images to copy to a new directory.
        depth_dir: Path to the output directory.
        crop_border_pixels: If not None, crops each edge by the specified number of pixels.
        verbose: If True, print extra logging.
    Returns:
        A list of the copied depth maps paths.
    """
    depth_dir.mkdir(parents=True, exist_ok=True)

    # copy and upscale them to new directory
    with status(msg="[bold yellow] Upscaling depth maps...", spinner="growVertical", verbose=verbose):
        upscale_factor = 2**POLYCAM_UPSCALING_TIMES
        assert upscale_factor > 1
        assert isinstance(upscale_factor, int)

        copied_depth_map_paths = copy_images_list(
            image_paths=polycam_depth_image_filenames,
            image_dir=depth_dir,
            num_downscales=num_downscales,
            crop_border_pixels=crop_border_pixels,
            verbose=verbose,
            upscale_factor=upscale_factor,
            nearest_neighbor=True,
        )

    CONSOLE.log("[bold green]:tada: Done upscaling depth maps.")
    return copied_depth_map_paths


def copy_images(
    data: Path,
    image_dir: Path,
    image_prefix: str = "frame_",
    verbose: bool = False,
    keep_image_dir: bool = False,
    crop_factor: Tuple[float, float, float, float] = (0.0, 0.0, 0.0, 0.0),
    num_downscales: int = 0,
    same_dimensions: bool = True,
) -> OrderedDict[Path, Path]:
    """Copy images from a directory to a new directory.

    Args:
        data: Path to the directory of images.
        image_dir: Path to the output directory.
        image_prefix: Prefix for the image filenames.
        verbose: If True, print extra logging.
        crop_factor: Portion of the image to crop. Should be in [0,1] (top, bottom, left, right)
        keep_image_dir: If True, don't delete the output directory if it already exists.
    Returns:
        The mapping from the original filenames to the new ones.
    """
    with status(msg="[bold yellow]Copying images...", spinner="bouncingBall", verbose=verbose):
<<<<<<< HEAD
        allowed_exts = [".jpg", ".jpeg", ".png", ".tif", ".tiff"]
        image_paths = sorted([p for p in data.glob("[!.]*") if p.suffix.lower() in allowed_exts])

        num_frames = len(copy_images_list(image_paths, image_dir, verbose=verbose))

    return num_frames
=======
        image_paths = list_images(data)
>>>>>>> 64f0b254

        if len(image_paths) == 0:
            CONSOLE.log("[bold red]:skull: No usable images in the data folder.")
            sys.exit(1)

        copied_images = copy_images_list(
            image_paths=image_paths,
            image_dir=image_dir,
            crop_factor=crop_factor,
            verbose=verbose,
            image_prefix=image_prefix,
            keep_image_dir=keep_image_dir,
            num_downscales=num_downscales,
            same_dimensions=same_dimensions,
        )
        return OrderedDict((original_path, new_path) for original_path, new_path in zip(image_paths, copied_images))


def downscale_images(
    image_dir: Path,
    num_downscales: int,
    folder_name: str = "images",
    nearest_neighbor: bool = False,
    verbose: bool = False,
) -> str:
    """(Now deprecated; much faster integrated into copy_images.)
    Downscales the images in the directory. Uses FFMPEG.

    Args:
        image_dir: Path to the directory containing the images.
        num_downscales: Number of times to downscale the images. Downscales by 2 each time.
        folder_name: Name of the output folder
        nearest_neighbor: Use nearest neighbor sampling (useful for depth images)
        verbose: If True, logs the output of the command.

    Returns:
        Summary of downscaling.
    """

    if num_downscales == 0:
        return "No downscaling performed."

    with status(msg="[bold yellow]Downscaling images...", spinner="growVertical", verbose=verbose):
        downscale_factors = [2**i for i in range(num_downscales + 1)[1:]]
        for downscale_factor in downscale_factors:
            assert downscale_factor > 1
            assert isinstance(downscale_factor, int)
            downscale_dir = image_dir.parent / f"{folder_name}_{downscale_factor}"
            downscale_dir.mkdir(parents=True, exist_ok=True)
            # Using %05d ffmpeg commands appears to be unreliable (skips images).
            for f in list_images(image_dir):
                filename = f.name
                nn_flag = "" if not nearest_neighbor else ":flags=neighbor"
                ffmpeg_cmd = [
                    f'ffmpeg -y -noautorotate -i "{image_dir / filename}" ',
                    f"-q:v 2 -vf scale=iw/{downscale_factor}:ih/{downscale_factor}{nn_flag} ",
                    f'"{downscale_dir / filename}"',
                ]
                ffmpeg_cmd = " ".join(ffmpeg_cmd)
                run_command(ffmpeg_cmd, verbose=verbose)

    CONSOLE.log("[bold green]:tada: Done downscaling images.")
    downscale_text = [f"[bold blue]{2**(i+1)}x[/bold blue]" for i in range(num_downscales)]
    downscale_text = ", ".join(downscale_text[:-1]) + " and " + downscale_text[-1]
    return f"We downsampled the images by {downscale_text}"


def find_tool_feature_matcher_combination(
    sfm_tool: Literal["any", "colmap", "hloc"],
    feature_type: Literal[
        "any",
        "sift",
        "superpoint",
        "superpoint_aachen",
        "superpoint_max",
        "superpoint_inloc",
        "r2d2",
        "d2net-ss",
        "sosnet",
        "disk",
    ],
    matcher_type: Literal[
        "any", "NN", "superglue", "superglue-fast", "NN-superpoint", "NN-ratio", "NN-mutual", "adalam"
    ],
) -> Union[
    Tuple[None, None, None],
    Tuple[
        Literal["colmap", "hloc"],
        Literal[
            "sift",
            "superpoint_aachen",
            "superpoint_max",
            "superpoint_inloc",
            "r2d2",
            "d2net-ss",
            "sosnet",
            "disk",
        ],
        Literal["NN", "superglue", "superglue-fast", "NN-superpoint", "NN-ratio", "NN-mutual", "adalam"],
    ],
]:
    """Find a valid combination of sfm tool, feature type, and matcher type.
    Basically, replace the default parameters 'any' by usable value

    Args:
        sfm_tool: Sfm tool name (any, colmap, hloc)
        feature_type: Type of image features (any, sift, superpoint, ...)
        matcher_type: Type of matching algorithm (any, NN, superglue,...)

    Returns:
        Tuple of sfm tool, feature type, and matcher type.
        Returns (None,None,None) if no valid combination can be found
    """
    if sfm_tool == "any":
        if (feature_type in ("any", "sift")) and (matcher_type in ("any", "NN")):
            sfm_tool = "colmap"
        else:
            sfm_tool = "hloc"

    if sfm_tool == "colmap":
        if (feature_type not in ("any", "sift")) or (matcher_type not in ("any", "NN")):
            return (None, None, None)
        return ("colmap", "sift", "NN")
    if sfm_tool == "hloc":
        if feature_type in ("any", "superpoint"):
            feature_type = "superpoint_aachen"

        if matcher_type == "any":
            matcher_type = "superglue"
        elif matcher_type == "NN":
            matcher_type = "NN-mutual"

        return (sfm_tool, feature_type, matcher_type)
    return (None, None, None)


def generate_circle_mask(height: int, width: int, percent_radius) -> Optional[np.ndarray]:
    """generate a circle mask of the given size.

    Args:
        height: The height of the mask.
        width: The width of the mask.
        percent_radius: The radius of the circle as a percentage of the image diagonal size.

    Returns:
        The mask or None if the radius is too large.
    """
    if percent_radius <= 0.0:
        CONSOLE.log("[bold red]:skull: The radius of the circle mask must be positive.")
        sys.exit(1)
    if percent_radius >= 1.0:
        return None
    mask = np.zeros((height, width), dtype=np.uint8)
    center = (width // 2, height // 2)
    radius = int(percent_radius * np.sqrt(width**2 + height**2) / 2.0)
    cv2.circle(mask, center, radius, 1, -1)
    return mask


def generate_crop_mask(height: int, width: int, crop_factor: Tuple[float, float, float, float]) -> Optional[np.ndarray]:
    """generate a crop mask of the given size.

    Args:
        height: The height of the mask.
        width: The width of the mask.
        crop_factor: The percent of the image to crop in each direction [top, bottom, left, right].

    Returns:
        The mask or None if no cropping is performed.
    """
    if np.all(np.array(crop_factor) == 0.0):
        return None
    if np.any(np.array(crop_factor) < 0.0) or np.any(np.array(crop_factor) > 1.0):
        CONSOLE.log("[bold red]Invalid crop percentage, must be between 0 and 1.")
        sys.exit(1)
    top, bottom, left, right = crop_factor
    mask = np.zeros((height, width), dtype=np.uint8)
    top = int(top * height)
    bottom = int(bottom * height)
    left = int(left * width)
    right = int(right * width)
    mask[top : height - bottom, left : width - right] = 1.0
    return mask


def generate_mask(
    height: int, width: int, crop_factor: Tuple[float, float, float, float], percent_radius: float
) -> Optional[np.ndarray]:
    """generate a mask of the given size.

    Args:
        height: The height of the mask.
        width: The width of the mask.
        crop_factor: The percent of the image to crop in each direction [top, bottom, left, right].
        percent_radius: The radius of the circle as a percentage of the image diagonal size.

    Returns:
        The mask or None if no mask is needed.
    """
    crop_mask = generate_crop_mask(height, width, crop_factor)
    circle_mask = generate_circle_mask(height, width, percent_radius)
    if crop_mask is None:
        return circle_mask
    if circle_mask is None:
        return crop_mask
    return crop_mask * circle_mask


def save_mask(
    image_dir: Path,
    num_downscales: int,
    crop_factor: Tuple[float, float, float, float] = (0, 0, 0, 0),
    percent_radius: float = 1.0,
) -> Optional[Path]:
    """Save a mask for each image in the image directory.

    Args:
        image_dir: The directory containing the images.
        num_downscales: The number of downscaling levels.
        crop_factor: The percent of the image to crop in each direction [top, bottom, left, right].
        percent_radius: The radius of the circle as a percentage of the image diagonal size.

    Returns:
        The path to the mask file or None if no mask is needed.
    """
    image_path = next(image_dir.glob("frame_*"))
    image = cv2.imread(str(image_path))
    height, width = image.shape[:2]
    mask = generate_mask(height, width, crop_factor, percent_radius)
    if mask is None:
        return None
    mask *= 255
    mask_path = image_dir.parent / "masks"
    mask_path.mkdir(exist_ok=True)
    cv2.imwrite(str(mask_path / "mask.png"), mask)
    downscale_factors = [2**i for i in range(num_downscales + 1)[1:]]
    for downscale in downscale_factors:
        mask_path_i = image_dir.parent / f"masks_{downscale}"
        mask_path_i.mkdir(exist_ok=True)
        mask_path_i = mask_path_i / "mask.png"
        mask_i = cv2.resize(
            mask,
            (width // downscale, height // downscale),
            interpolation=cv2.INTER_NEAREST,
        )
        cv2.imwrite(str(mask_path_i), mask_i)
    CONSOLE.log(":tada: Generated and saved masks.")
    return mask_path / "mask.png"<|MERGE_RESOLUTION|>--- conflicted
+++ resolved
@@ -394,16 +394,7 @@
         The mapping from the original filenames to the new ones.
     """
     with status(msg="[bold yellow]Copying images...", spinner="bouncingBall", verbose=verbose):
-<<<<<<< HEAD
-        allowed_exts = [".jpg", ".jpeg", ".png", ".tif", ".tiff"]
-        image_paths = sorted([p for p in data.glob("[!.]*") if p.suffix.lower() in allowed_exts])
-
-        num_frames = len(copy_images_list(image_paths, image_dir, verbose=verbose))
-
-    return num_frames
-=======
         image_paths = list_images(data)
->>>>>>> 64f0b254
 
         if len(image_paths) == 0:
             CONSOLE.log("[bold red]:skull: No usable images in the data folder.")
