# Copyright 2022 the Regents of the University of California, Nerfstudio Team and contributors. All rights reserved.
#
# Licensed under the Apache License, Version 2.0 (the "License");
# you may not use this file except in compliance with the License.
# You may obtain a copy of the License at
#
#     http://www.apache.org/licenses/LICENSE-2.0
#
# Unless required by applicable law or agreed to in writing, software
# distributed under the License is distributed on an "AS IS" BASIS,
# WITHOUT WARRANTIES OR CONDITIONS OF ANY KIND, either express or implied.
# See the License for the specific language governing permissions and
# limitations under the License.

"""
Datamanager.
"""

from __future__ import annotations

from abc import abstractmethod
from collections import defaultdict
from dataclasses import dataclass, field
from pathlib import Path
from functools import cached_property
from typing import (
    Any,
    Callable,
    Dict,
    Generic,
    List,
    Literal,
    Optional,
    Tuple,
    Type,
    Union,
    cast,
    ForwardRef,
    get_origin,
    get_args,
)

import torch
from torch import nn
from torch.nn import Parameter
from torch.utils.data.distributed import DistributedSampler
from typing_extensions import TypeVar

from nerfstudio.cameras.camera_optimizers import CameraOptimizerConfig
from nerfstudio.cameras.cameras import CameraType
from nerfstudio.cameras.rays import RayBundle
from nerfstudio.configs.base_config import InstantiateConfig
from nerfstudio.configs.dataparser_configs import AnnotatedDataParserUnion
from nerfstudio.data.dataparsers.base_dataparser import DataparserOutputs
from nerfstudio.data.dataparsers.blender_dataparser import BlenderDataParserConfig
<<<<<<< HEAD
from nerfstudio.data.dataparsers.dnerf_dataparser import DNeRFDataParserConfig
from nerfstudio.data.dataparsers.friends_dataparser import FriendsDataParserConfig
from nerfstudio.data.dataparsers.heritage_dataparser import HeritageDataParserConfig
from nerfstudio.data.dataparsers.instant_ngp_dataparser import (
    InstantNGPDataParserConfig,
)
from nerfstudio.data.dataparsers.mipnerf360_dataparser import Mipnerf360DataParserConfig
from nerfstudio.data.dataparsers.monosdf_dataparser import MonoSDFDataParserConfig
from nerfstudio.data.dataparsers.nerfstudio_dataparser import NerfstudioDataParserConfig
from nerfstudio.data.dataparsers.nuscenes_dataparser import NuScenesDataParserConfig
from nerfstudio.data.dataparsers.phototourism_dataparser import (
    PhototourismDataParserConfig,
)
from nerfstudio.data.dataparsers.record3d_dataparser import Record3DDataParserConfig
from nerfstudio.data.dataparsers.sdfstudio_dataparser import SDFStudioDataParserConfig
from nerfstudio.data.datasets.base_dataset import GeneralizedDataset, InputDataset
from nerfstudio.data.pixel_samplers import EquirectangularPixelSampler, PixelSampler
=======
from nerfstudio.data.datasets.base_dataset import InputDataset
from nerfstudio.data.pixel_samplers import (
    PixelSampler,
    PixelSamplerConfig,
    PatchPixelSamplerConfig,
)
>>>>>>> 64f0b254
from nerfstudio.data.utils.dataloaders import (
    CacheDataloader,
    FixedIndicesEvalDataloader,
    RandIndicesEvalDataloader,
)
from nerfstudio.data.utils.nerfstudio_collate import nerfstudio_collate
from nerfstudio.engine.callbacks import TrainingCallback, TrainingCallbackAttributes
from nerfstudio.model_components.ray_generators import RayGenerator
from nerfstudio.utils.images import BasicImages
from nerfstudio.utils.misc import IterableWrapper
from nerfstudio.utils.rich_utils import CONSOLE
from nerfstudio.utils.misc import get_orig_class


def variable_res_collate(batch: List[Dict]) -> Dict:
    """Default collate function for the cached dataloader.
    Args:
        batch: Batch of samples from the dataset.
    Returns:
        Collated batch.
    """
    images = []
    imgdata_lists = defaultdict(list)
    for data in batch:
        image = data.pop("image")
        images.append(image)
        topop = []
        for key, val in data.items():
            if isinstance(val, torch.Tensor):
                # if the value has same height and width as the image, assume that it should be collated accordingly.
                if len(val.shape) >= 2 and val.shape[:2] == image.shape[:2]:
                    imgdata_lists[key].append(val)
                    topop.append(key)
        # now that iteration is complete, the image data items can be removed from the batch
        for key in topop:
            del data[key]

    new_batch = nerfstudio_collate(batch)
    new_batch["image"] = images
    new_batch.update(imgdata_lists)

    return new_batch

<<<<<<< HEAD
CONSOLE = Console(width=120)

AnnotatedDataParserUnion = tyro.conf.OmitSubcommandPrefixes[  # Omit prefixes of flags in subcommands.
    tyro.extras.subcommand_type_from_defaults(
        {
            "nerfstudio-data": NerfstudioDataParserConfig(),
            "mipnerf360-data": Mipnerf360DataParserConfig(),
            "blender-data": BlenderDataParserConfig(),
            "friends-data": FriendsDataParserConfig(),
            "instant-ngp-data": InstantNGPDataParserConfig(),
            "nuscenes-data": NuScenesDataParserConfig(),
            "record3d-data": Record3DDataParserConfig(),
            "dnerf-data": DNeRFDataParserConfig(),
            "phototourism-data": PhototourismDataParserConfig(),
            "monosdf-data": MonoSDFDataParserConfig(),
            "sdfstudio-data": SDFStudioDataParserConfig(),
            "heritage-data": HeritageDataParserConfig(),
        },
        prefix_names=False,  # Omit prefixes in subcommands themselves.
    )
]
"""Union over possible dataparser types, annotated with metadata for tyro. This is the
same as the vanilla union, but results in shorter subcommand names."""
=======

@dataclass
class DataManagerConfig(InstantiateConfig):
    """Configuration for data manager instantiation; DataManager is in charge of keeping the train/eval dataparsers;
    After instantiation, data manager holds both train/eval datasets and is in charge of returning unpacked
    train/eval data at each iteration
    """

    _target: Type = field(default_factory=lambda: DataManager)
    """Target class to instantiate."""
    data: Optional[Path] = None
    """Source of data, may not be used by all models."""
    masks_on_gpu: bool = False
    """Process masks on GPU for speed at the expense of memory, if True."""
    images_on_gpu: bool = False
    """Process images on GPU for speed at the expense of memory, if True."""
>>>>>>> 64f0b254


class DataManager(nn.Module):
    """Generic data manager's abstract class

    This version of the data manager is designed be a monolithic way to load data and latents,
    especially since this may contain learnable parameters which need to be shared across the train
    and test data managers. The idea is that we have setup methods for train and eval separately and
    this can be a combined train/eval if you want.

    Usage:
    To get data, use the next_train and next_eval functions.
    This data manager's next_train and next_eval methods will return 2 things:

    1. A Raybundle: This will contain the rays we are sampling, with latents and
        conditionals attached (everything needed at inference)
    2. A "batch" of auxiliary information: This will contain the mask, the ground truth
        pixels, etc needed to actually train, score, etc the model

    Rationale:
    Because of this abstraction we've added, we can support more NeRF paradigms beyond the
    vanilla nerf paradigm of single-scene, fixed-images, no-learnt-latents.
    We can now support variable scenes, variable number of images, and arbitrary latents.


    Train Methods:
        setup_train: sets up for being used as train
        iter_train: will be called on __iter__() for the train iterator
        next_train: will be called on __next__() for the training iterator
        get_train_iterable: utility that gets a clean pythonic iterator for your training data

    Eval Methods:
        setup_eval: sets up for being used as eval
        iter_eval: will be called on __iter__() for the eval iterator
        next_eval: will be called on __next__() for the eval iterator
        get_eval_iterable: utility that gets a clean pythonic iterator for your eval data


    Attributes:
        train_count (int): the step number of our train iteration, needs to be incremented manually
        eval_count (int): the step number of our eval iteration, needs to be incremented manually
        train_dataset (Dataset): the dataset for the train dataset
        eval_dataset (Dataset): the dataset for the eval dataset
        includes_time (bool): whether the dataset includes time information

        Additional attributes specific to each subclass are defined in the setup_train and setup_eval
        functions.

    """

    train_dataset: Optional[InputDataset] = None
    eval_dataset: Optional[InputDataset] = None
    train_sampler: Optional[DistributedSampler] = None
    eval_sampler: Optional[DistributedSampler] = None
    includes_time: bool = False

    def __init__(self):
        """Constructor for the DataManager class.

        Subclassed DataManagers will likely need to override this constructor.

        If you aren't manually calling the setup_train and setup_eval functions from an overriden
        constructor, that you call super().__init__() BEFORE you initialize any
        nn.Modules or nn.Parameters, but AFTER you've already set all the attributes you need
        for the setup functions."""
        super().__init__()
        self.train_count = 0
        self.eval_count = 0
        if self.train_dataset and self.test_mode != "inference":
            self.setup_train()
        if self.eval_dataset and self.test_mode != "inference":
            self.setup_eval()

    def forward(self):
        """Blank forward method

        This is an nn.Module, and so requires a forward() method normally, although in our case
        we do not need a forward() method"""
        raise NotImplementedError

    def iter_train(self):
        """The __iter__ function for the train iterator.

        This only exists to assist the get_train_iterable function, since we need to pass
        in an __iter__ function for our trivial iterable that we are making."""
        self.train_count = 0

    def iter_eval(self):
        """The __iter__ function for the eval iterator.

        This only exists to assist the get_eval_iterable function, since we need to pass
        in an __iter__ function for our trivial iterable that we are making."""
        self.eval_count = 0

    def get_train_iterable(self, length=-1) -> IterableWrapper:
        """Gets a trivial pythonic iterator that will use the iter_train and next_train functions
        as __iter__ and __next__ methods respectively.

        This basically is just a little utility if you want to do something like:
        |    for ray_bundle, batch in datamanager.get_train_iterable():
        |        <eval code here>
        since the returned IterableWrapper is just an iterator with the __iter__ and __next__
        methods (methods bound to our DataManager instance in this case) specified in the constructor.
        """
        return IterableWrapper(self.iter_train, self.next_train, length)

    def get_eval_iterable(self, length=-1) -> IterableWrapper:
        """Gets a trivial pythonic iterator that will use the iter_eval and next_eval functions
        as __iter__ and __next__ methods respectively.

        This basically is just a little utility if you want to do something like:
        |    for ray_bundle, batch in datamanager.get_eval_iterable():
        |        <eval code here>
        since the returned IterableWrapper is just an iterator with the __iter__ and __next__
        methods (methods bound to our DataManager instance in this case) specified in the constructor.
        """
        return IterableWrapper(self.iter_eval, self.next_eval, length)

    @abstractmethod
    def setup_train(self):
        """Sets up the data manager for training.

        Here you will define any subclass specific object attributes from the attribute"""

    @abstractmethod
    def setup_eval(self):
        """Sets up the data manager for evaluation"""

    @abstractmethod
    def next_train(self, step: int) -> Tuple[RayBundle, Dict]:
        """Returns the next batch of data from the train data manager.

        Args:
            step: the step number of the eval image to retrieve
        Returns:
            A tuple of the ray bundle for the image, and a dictionary of additional batch information
            such as the groundtruth image.
        """
        raise NotImplementedError

    @abstractmethod
    def next_eval(self, step: int) -> Tuple[RayBundle, Dict]:
        """Returns the next batch of data from the eval data manager.

        Args:
            step: the step number of the eval image to retrieve
        Returns:
            A tuple of the ray bundle for the image, and a dictionary of additional batch information
            such as the groundtruth image.
        """
        raise NotImplementedError

    @abstractmethod
    def next_eval_image(self, step: int) -> Tuple[int, RayBundle, Dict]:
        """Retrieve the next eval image.

        Args:
            step: the step number of the eval image to retrieve
        Returns:
            A tuple of the step number, the ray bundle for the image, and a dictionary of
            additional batch information such as the groundtruth image.
        """
        raise NotImplementedError

    @abstractmethod
    def get_train_rays_per_batch(self) -> int:
        """Returns the number of rays per batch for training."""
        raise NotImplementedError

    @abstractmethod
    def get_eval_rays_per_batch(self) -> int:
        """Returns the number of rays per batch for evaluation."""
        raise NotImplementedError

    @abstractmethod
    def get_datapath(self) -> Path:
        """Returns the path to the data. This is used to determine where to save camera paths."""

    def get_training_callbacks(
        self, training_callback_attributes: TrainingCallbackAttributes
    ) -> List[TrainingCallback]:
        """Returns a list of callbacks to be used during training."""
        return []

    @abstractmethod
    def get_param_groups(self) -> Dict[str, List[Parameter]]:
        """Get the param groups for the data manager.

        Returns:
            A list of dictionaries containing the data manager's param groups.
        """
        return {}


@dataclass
class VanillaDataManagerConfig(DataManagerConfig):
    """A basic data manager"""

    _target: Type = field(default_factory=lambda: VanillaDataManager)
    """Target class to instantiate."""
    dataparser: AnnotatedDataParserUnion = field(default_factory=lambda: BlenderDataParserConfig())
    """Specifies the dataparser used to unpack the data."""
    train_num_rays_per_batch: int = 1024
    """Number of rays per batch to use per training iteration."""
    train_num_images_to_sample_from: int = -1
    """Number of images to sample during training iteration."""
    train_num_times_to_repeat_images: int = -1
    """When not training on all images, number of iterations before picking new
    images. If -1, never pick new images."""
    eval_num_rays_per_batch: int = 1024
    """Number of rays per batch to use per eval iteration."""
    eval_num_images_to_sample_from: int = -1
    """Number of images to sample during eval iteration."""
    eval_num_times_to_repeat_images: int = -1
    """When not evaluating on all images, number of iterations before picking
    new images. If -1, never pick new images."""
    eval_image_indices: Optional[Tuple[int, ...]] = (0,)
    """Specifies the image indices to use during eval; if None, uses all."""
    collate_fn: Callable[[Any], Any] = cast(Any, staticmethod(nerfstudio_collate))
    """Specifies the collate function to use for the train and eval dataloaders."""
    camera_res_scale_factor: float = 1.0
    """The scale factor for scaling spatial data such as images, mask, semantics
    along with relevant information about camera intrinsics
    """
    patch_size: int = 1
    """Size of patch to sample from. If > 1, patch-based sampling will be used."""
    camera_optimizer: Optional[CameraOptimizerConfig] = field(default=None)
    """Deprecated, has been moved to the model config."""
    pixel_sampler: PixelSamplerConfig = field(default_factory=lambda: PixelSamplerConfig())
    """Specifies the pixel sampler used to sample pixels from images."""

    def __post_init__(self):
        """Warn user of camera optimizer change."""
        if self.camera_optimizer is not None:
            import warnings

            CONSOLE.print(
                "\nCameraOptimizerConfig has been moved from the DataManager to the Model.\n", style="bold yellow"
            )
            warnings.warn("above message coming from", FutureWarning, stacklevel=3)


TDataset = TypeVar("TDataset", bound=InputDataset, default=InputDataset)


class VanillaDataManager(DataManager, Generic[TDataset]):
    """Basic stored data manager implementation.

    This is pretty much a port over from our old dataloading utilities, and is a little jank
    under the hood. We may clean this up a little bit under the hood with more standard dataloading
    components that can be strung together, but it can be just used as a black box for now since
    only the constructor is likely to change in the future, or maybe passing in step number to the
    next_train and next_eval functions.

    Args:
        config: the DataManagerConfig used to instantiate class
    """

    config: VanillaDataManagerConfig
    train_dataset: TDataset
    eval_dataset: TDataset
    train_dataparser_outputs: DataparserOutputs
    train_pixel_sampler: Optional[PixelSampler] = None
    eval_pixel_sampler: Optional[PixelSampler] = None

    def __init__(
        self,
        config: VanillaDataManagerConfig,
        device: Union[torch.device, str] = "cpu",
        test_mode: Literal["test", "val", "inference"] = "val",
        world_size: int = 1,
        local_rank: int = 0,
        **kwargs,
    ):
        self.config = config
        self.device = device
        self.world_size = world_size
        self.local_rank = local_rank
        self.sampler = None
        self.test_mode = test_mode
        self.test_split = "test" if test_mode in ["test", "inference"] else "val"
        self.dataparser_config = self.config.dataparser
        if self.config.data is not None:
            self.config.dataparser.data = Path(self.config.data)
        else:
            self.config.data = self.config.dataparser.data
        self.dataparser = self.dataparser_config.setup()
        if test_mode == "inference":
            self.dataparser.downscale_factor = 1  # Avoid opening images
        self.includes_time = self.dataparser.includes_time
        self.train_dataparser_outputs: DataparserOutputs = self.dataparser.get_dataparser_outputs(split="train")

        self.train_dataset = self.create_train_dataset()
        self.eval_dataset = self.create_eval_dataset()
        self.exclude_batch_keys_from_device = self.train_dataset.exclude_batch_keys_from_device
        if self.config.masks_on_gpu is True:
            self.exclude_batch_keys_from_device.remove("mask")
        if self.config.images_on_gpu is True:
            self.exclude_batch_keys_from_device.remove("image")

        if self.train_dataparser_outputs is not None:
            cameras = self.train_dataparser_outputs.cameras
            if len(cameras) > 1:
                for i in range(1, len(cameras)):
                    if cameras[0].width != cameras[i].width or cameras[0].height != cameras[i].height:
                        CONSOLE.print("Variable resolution, using variable_res_collate")
                        self.config.collate_fn = variable_res_collate
                        break
        super().__init__()

    @cached_property
    def dataset_type(self) -> Type[TDataset]:
        """Returns the dataset type passed as the generic argument"""
        default: Type[TDataset] = cast(TDataset, TDataset.__default__)  # type: ignore
        orig_class: Type[VanillaDataManager] = get_orig_class(self, default=None)  # type: ignore
        if type(self) is VanillaDataManager and orig_class is None:
            return default
        if orig_class is not None and get_origin(orig_class) is VanillaDataManager:
            return get_args(orig_class)[0]

        # For inherited classes, we need to find the correct type to instantiate
        for base in getattr(self, "__orig_bases__", []):
            if get_origin(base) is VanillaDataManager:
                for value in get_args(base):
                    if isinstance(value, ForwardRef):
                        if value.__forward_evaluated__:
                            value = value.__forward_value__
                        elif value.__forward_module__ is None:
                            value.__forward_module__ = type(self).__module__
                            value = getattr(value, "_evaluate")(None, None, set())
                    assert isinstance(value, type)
                    if issubclass(value, InputDataset):
                        return cast(Type[TDataset], value)
        return default

    def create_train_dataset(self) -> TDataset:
        """Sets up the data loaders for training"""
<<<<<<< HEAD
        return GeneralizedDataset(
            dataparser_outputs=self.dataparser.get_dataparser_outputs(split="train"),
=======
        return self.dataset_type(
            dataparser_outputs=self.train_dataparser_outputs,
>>>>>>> 64f0b254
            scale_factor=self.config.camera_res_scale_factor,
        )

    def create_eval_dataset(self) -> TDataset:
        """Sets up the data loaders for evaluation"""
<<<<<<< HEAD
        return GeneralizedDataset(
=======
        return self.dataset_type(
>>>>>>> 64f0b254
            dataparser_outputs=self.dataparser.get_dataparser_outputs(split=self.test_split),
            scale_factor=self.config.camera_res_scale_factor,
        )

    def _get_pixel_sampler(self, dataset: TDataset, num_rays_per_batch: int) -> PixelSampler:
        """Infer pixel sampler to use."""
        if self.config.patch_size > 1 and type(self.config.pixel_sampler) is PixelSamplerConfig:
            return PatchPixelSamplerConfig().setup(
                patch_size=self.config.patch_size, num_rays_per_batch=num_rays_per_batch
            )
        is_equirectangular = (dataset.cameras.camera_type == CameraType.EQUIRECTANGULAR.value).all()
        if is_equirectangular.any():
            CONSOLE.print("[bold yellow]Warning: Some cameras are equirectangular, but using default pixel sampler.")
        return self.config.pixel_sampler.setup(
            is_equirectangular=is_equirectangular, num_rays_per_batch=num_rays_per_batch
        )

    def setup_train(self):
        """Sets up the data loaders for training"""
        assert self.train_dataset is not None
        CONSOLE.print("Setting up training dataset...")
        self.train_image_dataloader = CacheDataloader(
            self.train_dataset,
            num_images_to_sample_from=self.config.train_num_images_to_sample_from,
            num_times_to_repeat_images=self.config.train_num_times_to_repeat_images,
            device=self.device,
            num_workers=self.world_size * 4,
            pin_memory=True,
            collate_fn=self.config.collate_fn,
            exclude_batch_keys_from_device=self.exclude_batch_keys_from_device,
        )
        self.iter_train_image_dataloader = iter(self.train_image_dataloader)
        self.train_pixel_sampler = self._get_pixel_sampler(self.train_dataset, self.config.train_num_rays_per_batch)
<<<<<<< HEAD
        self.train_camera_optimizer = self.config.camera_optimizer.setup(
            num_cameras=self.train_dataset.cameras.size, device=self.device
        )
        self.train_ray_generator = RayGenerator(
            self.train_dataset.cameras.to(self.device),
            self.train_camera_optimizer,
        )
        # for loading full images
        self.fixed_indices_train_dataloader = FixedIndicesEvalDataloader(
            input_dataset=self.train_dataset,
            device=self.device,
            num_workers=self.world_size * 2,
            shuffle=False,
        )
=======
        self.train_ray_generator = RayGenerator(self.train_dataset.cameras.to(self.device))
>>>>>>> 64f0b254

    def setup_eval(self):
        """Sets up the data loader for evaluation"""
        assert self.eval_dataset is not None
        CONSOLE.print("Setting up evaluation dataset...")
        self.eval_image_dataloader = CacheDataloader(
            self.eval_dataset,
            num_images_to_sample_from=self.config.eval_num_images_to_sample_from,
            num_times_to_repeat_images=self.config.eval_num_times_to_repeat_images,
            device=self.device,
            num_workers=self.world_size * 2,
            pin_memory=True,
            collate_fn=self.config.collate_fn,
            exclude_batch_keys_from_device=self.exclude_batch_keys_from_device,
        )
        self.iter_eval_image_dataloader = iter(self.eval_image_dataloader)
        self.eval_pixel_sampler = self._get_pixel_sampler(self.eval_dataset, self.config.eval_num_rays_per_batch)
        self.eval_ray_generator = RayGenerator(self.eval_dataset.cameras.to(self.device))
        # for loading full images
        self.fixed_indices_eval_dataloader = FixedIndicesEvalDataloader(
            input_dataset=self.eval_dataset,
            device=self.device,
            num_workers=self.world_size * 2,
            shuffle=False,
        )
        self.eval_dataloader = RandIndicesEvalDataloader(
            input_dataset=self.eval_dataset,
            device=self.device,
            num_workers=self.world_size * 2,
            shuffle=False,
        )

    def next_train(self, step: int) -> Tuple[RayBundle, Dict]:
        """Returns the next batch of data from the train dataloader."""
        self.train_count += 1
        image_batch = next(self.iter_train_image_dataloader)
        assert self.train_pixel_sampler is not None
        assert isinstance(image_batch, dict)
        batch = self.train_pixel_sampler.sample(image_batch)
        ray_indices = batch["indices"]
        ray_bundle = self.train_ray_generator(ray_indices)
        return ray_bundle, batch

    def next_eval(self, step: int) -> Tuple[RayBundle, Dict]:
        """Returns the next batch of data from the eval dataloader."""
        self.eval_count += 1
        image_batch = next(self.iter_eval_image_dataloader)
        assert self.eval_pixel_sampler is not None
        assert isinstance(image_batch, dict)
        batch = self.eval_pixel_sampler.sample(image_batch)
        ray_indices = batch["indices"]
        ray_bundle = self.eval_ray_generator(ray_indices)
        return ray_bundle, batch

    def next_eval_image(self, step: int) -> Tuple[int, RayBundle, Dict]:
        for camera_ray_bundle, batch in self.eval_dataloader:
            assert camera_ray_bundle.camera_indices is not None
            if isinstance(batch["image"], BasicImages):  # If this is a generalized dataset, we need to get image tensor
                batch["image"] = batch["image"].images[0]
                camera_ray_bundle = camera_ray_bundle.reshape((*batch["image"].shape[:-1], 1))
            image_idx = int(camera_ray_bundle.camera_indices[0, 0, 0])
            return image_idx, camera_ray_bundle, batch
        raise ValueError("No more eval images")

    def get_train_rays_per_batch(self) -> int:
        if self.train_pixel_sampler is not None:
            return self.train_pixel_sampler.num_rays_per_batch
        return self.config.train_num_rays_per_batch

    def get_eval_rays_per_batch(self) -> int:
        if self.eval_pixel_sampler is not None:
            return self.eval_pixel_sampler.num_rays_per_batch
        return self.config.eval_num_rays_per_batch

    def get_datapath(self) -> Path:
        return self.config.dataparser.data

    def get_param_groups(self) -> Dict[str, List[Parameter]]:
        """Get the param groups for the data manager.
        Returns:
            A list of dictionaries containing the data manager's param groups.
        """
<<<<<<< HEAD
        param_groups = {}

        camera_opt_params = list(self.train_camera_optimizer.parameters())
        if self.config.camera_optimizer.mode != "off":
            assert len(camera_opt_params) > 0
            param_groups[self.config.camera_optimizer.param_group] = camera_opt_params
        else:
            assert len(camera_opt_params) == 0

        return param_groups


@dataclass
class FlexibleDataManagerConfig(VanillaDataManagerConfig):
    """Configuration for data manager instantiation; DataManager is in charge of keeping the train/eval dataparsers;
    After instantiation, data manager holds both train/eval datasets and is in charge of returning unpacked
    train/eval data at each iteration
    """

    _target: Type = field(default_factory=lambda: FlexibleDataManager)
    """Target class to instantiate."""
    train_num_images_to_sample_from: int = 1
    """Number of images to sample during training iteration."""


class FlexibleDataManager(VanillaDataManager):
    def next_train(self, step: int) -> Tuple[RayBundle, Dict]:
        """Returns the next batch of data from the train dataloader."""
        self.train_count += 1
        image_batch = next(self.iter_train_image_dataloader)
        batch = self.train_pixel_sampler.sample(image_batch)
        ray_indices = batch["indices"]
        ray_bundle = self.train_ray_generator(ray_indices)
        additional_output = {}
        if "src_imgs" in image_batch.keys():
            ray_indices = ray_indices.to(image_batch["src_idxs"].device)
            assert (ray_indices[:, 0] == image_batch["image_idx"]).all()
            additional_output["uv"] = ray_indices[:, 1:]
            additional_output["src_idxs"] = image_batch["src_idxs"][0]
            additional_output["src_imgs"] = image_batch["src_imgs"][0]
            additional_output["src_cameras"] = self.train_dataset._dataparser_outputs.cameras[
                image_batch["src_idxs"][0]
            ]
        return ray_bundle, batch, additional_output
=======
        return {}
>>>>>>> 64f0b254
<|MERGE_RESOLUTION|>--- conflicted
+++ resolved
@@ -53,7 +53,6 @@
 from nerfstudio.configs.dataparser_configs import AnnotatedDataParserUnion
 from nerfstudio.data.dataparsers.base_dataparser import DataparserOutputs
 from nerfstudio.data.dataparsers.blender_dataparser import BlenderDataParserConfig
-<<<<<<< HEAD
 from nerfstudio.data.dataparsers.dnerf_dataparser import DNeRFDataParserConfig
 from nerfstudio.data.dataparsers.friends_dataparser import FriendsDataParserConfig
 from nerfstudio.data.dataparsers.heritage_dataparser import HeritageDataParserConfig
@@ -70,15 +69,12 @@
 from nerfstudio.data.dataparsers.record3d_dataparser import Record3DDataParserConfig
 from nerfstudio.data.dataparsers.sdfstudio_dataparser import SDFStudioDataParserConfig
 from nerfstudio.data.datasets.base_dataset import GeneralizedDataset, InputDataset
-from nerfstudio.data.pixel_samplers import EquirectangularPixelSampler, PixelSampler
-=======
-from nerfstudio.data.datasets.base_dataset import InputDataset
 from nerfstudio.data.pixel_samplers import (
     PixelSampler,
     PixelSamplerConfig,
     PatchPixelSamplerConfig,
+    EquirectangularPixelSampler,
 )
->>>>>>> 64f0b254
 from nerfstudio.data.utils.dataloaders import (
     CacheDataloader,
     FixedIndicesEvalDataloader,
@@ -122,7 +118,14 @@
 
     return new_batch
 
-<<<<<<< HEAD
+
+@dataclass
+class DataManagerConfig(InstantiateConfig):
+    """Configuration for data manager instantiation; DataManager is in charge of keeping the train/eval dataparsers;
+    After instantiation, data manager holds both train/eval datasets and is in charge of returning unpacked
+    train/eval data at each iteration
+    """
+
 CONSOLE = Console(width=120)
 
 AnnotatedDataParserUnion = tyro.conf.OmitSubcommandPrefixes[  # Omit prefixes of flags in subcommands.
@@ -146,24 +149,6 @@
 ]
 """Union over possible dataparser types, annotated with metadata for tyro. This is the
 same as the vanilla union, but results in shorter subcommand names."""
-=======
-
-@dataclass
-class DataManagerConfig(InstantiateConfig):
-    """Configuration for data manager instantiation; DataManager is in charge of keeping the train/eval dataparsers;
-    After instantiation, data manager holds both train/eval datasets and is in charge of returning unpacked
-    train/eval data at each iteration
-    """
-
-    _target: Type = field(default_factory=lambda: DataManager)
-    """Target class to instantiate."""
-    data: Optional[Path] = None
-    """Source of data, may not be used by all models."""
-    masks_on_gpu: bool = False
-    """Process masks on GPU for speed at the expense of memory, if True."""
-    images_on_gpu: bool = False
-    """Process images on GPU for speed at the expense of memory, if True."""
->>>>>>> 64f0b254
 
 
 class DataManager(nn.Module):
@@ -501,23 +486,14 @@
 
     def create_train_dataset(self) -> TDataset:
         """Sets up the data loaders for training"""
-<<<<<<< HEAD
-        return GeneralizedDataset(
-            dataparser_outputs=self.dataparser.get_dataparser_outputs(split="train"),
-=======
         return self.dataset_type(
             dataparser_outputs=self.train_dataparser_outputs,
->>>>>>> 64f0b254
             scale_factor=self.config.camera_res_scale_factor,
         )
 
     def create_eval_dataset(self) -> TDataset:
         """Sets up the data loaders for evaluation"""
-<<<<<<< HEAD
-        return GeneralizedDataset(
-=======
         return self.dataset_type(
->>>>>>> 64f0b254
             dataparser_outputs=self.dataparser.get_dataparser_outputs(split=self.test_split),
             scale_factor=self.config.camera_res_scale_factor,
         )
@@ -551,7 +527,6 @@
         )
         self.iter_train_image_dataloader = iter(self.train_image_dataloader)
         self.train_pixel_sampler = self._get_pixel_sampler(self.train_dataset, self.config.train_num_rays_per_batch)
-<<<<<<< HEAD
         self.train_camera_optimizer = self.config.camera_optimizer.setup(
             num_cameras=self.train_dataset.cameras.size, device=self.device
         )
@@ -566,9 +541,7 @@
             num_workers=self.world_size * 2,
             shuffle=False,
         )
-=======
-        self.train_ray_generator = RayGenerator(self.train_dataset.cameras.to(self.device))
->>>>>>> 64f0b254
+        # self.train_ray_generator = RayGenerator(self.train_dataset.cameras.to(self.device))
 
     def setup_eval(self):
         """Sets up the data loader for evaluation"""
@@ -651,7 +624,6 @@
         Returns:
             A list of dictionaries containing the data manager's param groups.
         """
-<<<<<<< HEAD
         param_groups = {}
 
         camera_opt_params = list(self.train_camera_optimizer.parameters())
@@ -695,7 +667,4 @@
             additional_output["src_cameras"] = self.train_dataset._dataparser_outputs.cameras[
                 image_batch["src_idxs"][0]
             ]
-        return ray_bundle, batch, additional_output
-=======
-        return {}
->>>>>>> 64f0b254
+        return ray_bundle, batch, additional_output