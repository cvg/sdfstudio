--- conflicted
+++ resolved
@@ -142,13 +142,8 @@
         else:
             raise ValueError(f"Unknown dataparser split {split}")
 
-<<<<<<< HEAD
-        poses, _ = camera_utils.auto_orient_and_center_poses(
-            poses, method=self.config.orientation_method, center_poses=self.config.center_poses
-=======
         poses, transform_matrix = camera_utils.auto_orient_and_center_poses(
             poses, method=self.config.orientation_method, center_method=self.config.center_method
->>>>>>> 64f0b254
         )
 
         # Scale poses
