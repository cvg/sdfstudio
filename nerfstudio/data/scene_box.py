--- conflicted
+++ resolved
@@ -17,20 +17,14 @@
 """
 
 from dataclasses import dataclass
-<<<<<<< HEAD
 from typing import Dict, Optional, Union
 
-import torch
 from torchtyping import TensorType
 from typing_extensions import Literal
-=======
-from typing import Union, Tuple
 import viser.transforms as vtf
 
-import torch
 from jaxtyping import Float
 from torch import Tensor
->>>>>>> 64f0b254
 
 
 @dataclass
