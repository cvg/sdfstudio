--- conflicted
+++ resolved
@@ -19,13 +19,9 @@
 
 import numpy as np
 import torch
-<<<<<<< HEAD
-import zmq
-=======
 from typing_extensions import assert_never
 
 from nerfstudio.viewer.viser.messages import CameraMessage
->>>>>>> 64f0b254
 
 
 def get_chunks(
@@ -112,30 +108,4 @@
         dim=0,
     )
 
-<<<<<<< HEAD
-    return intrinsics_matrix, camera_to_world_h
-
-
-def find_available_port(func: Callable, default_port: int, max_attempts: int = 1000, **kwargs) -> None:
-    """Finds and attempts to connect to a port
-
-    Args:
-        func: function used on connecting to port
-        default_port: the default port
-        max_attempts: max number of attempts to try connection. Defaults to MAX_ATTEMPTS.
-    """
-    for i in range(max_attempts):
-        port = default_port + i
-        try:
-            return func(port, **kwargs), port
-        except (OSError, zmq.error.ZMQError):
-            print(f"Port: {port:d} in use, trying another...", file=sys.stderr)
-        except Exception as e:
-            print(type(e))
-            raise
-    raise (
-        Exception(f"Could not find an available port in the range: [{default_port:d}, {max_attempts + default_port:d})")
-    )
-=======
-    return intrinsics_matrix, camera_to_world_h
->>>>>>> 64f0b254
+    return intrinsics_matrix, camera_to_world_h