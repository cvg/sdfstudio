{
  "name": "viewer",
  "homepage": ".",
<<<<<<< HEAD
  "version": "23-03-9-0",
=======
  "version": "23-05-15-1",
>>>>>>> 64f0b254
  "private": true,
  "dependencies": {
    "@emotion/react": "^11.10.4",
    "@emotion/styled": "^11.10.4",
    "@mui/icons-material": "^5.10.3",
    "@mui/lab": "^5.0.0-alpha.98",
    "@mui/material": "^5.10.3",
    "@mui/system": "^5.10.6",
    "@mui/x-date-pickers": "^5.0.0",
    "@reduxjs/toolkit": "^1.8.3",
    "@testing-library/jest-dom": "^5.16.4",
    "@testing-library/react": "^13.3.0",
    "@testing-library/user-event": "^14.2.0",
    "await-lock": "^2.2.2",
    "camera-controls": "^2.0",
    "classnames": "^2.3.1",
    "dat.gui": "^0.7.9",
    "dayjs": "^1.11.5",
    "eslint-config-prettier": "^8.5.0",
    "eslint-plugin-unused-imports": "^2.0.0",
    "leva": "^0.9.29",
    "lodash": "^4.17.21",
    "meshline": "^2.0.4",
    "msgpack-lite": "^0.1.26",
    "msgpackr": "^1.8.5",
    "prop-types": "^15.8.1",
    "re-resizable": "^6.9.9",
    "react": "^18.1.0",
    "react-dom": "^18.1.0",
    "react-icons": "^4.4.0",
    "react-pro-sidebar": "^0.7.1",
    "react-redux": "^8.0.2",
    "redux": "^4.2.0",
    "sass": "^1.54.8",
    "socket.io-client": "^4.5.1",
    "three": "^0.142.0",
    "three-wtm": "^1.0",
    "websocket": "^1.0.34",
    "wwobjloader2": "^4.0"
  },
  "scripts": {
    "start": "react-scripts start",
    "build": "react-scripts build",
    "test": "react-scripts test",
    "eject": "react-scripts eject",
    "electron": "electron .",
    "lint": "eslint --ext .js,.jsx .",
    "lint:fix": "eslint --fix --ext .js,.jsx ."
  },
  "eslintConfig": {
    "extends": "react-app"
  },
  "browserslist": {
    "production": [
      ">0.2%",
      "not dead",
      "not op_mini all"
    ],
    "development": [
      "last 1 chrome version",
      "last 1 firefox version",
      "last 1 safari version"
    ]
  },
  "main": "public/electron.js",
  "author": "",
  "license": "ISC",
  "description": "",
  "devDependencies": {
    "concurrently": "^7.2.1",
    "eslint": "^8.2.0",
    "eslint-config-airbnb": "19.0.4",
    "eslint-plugin-import": "^2.25.3",
    "eslint-plugin-jsx-a11y": "^6.5.1",
    "eslint-plugin-react": "^7.28.0",
    "eslint-plugin-react-hooks": "^4.3.0",
    "prettier": "2.7.1",
    "react-scripts": "^5.0.1",
    "typescript": "^5.0.3",
    "wait-on": "^6.0.1"
  },
  "resolutions": {
    "babel-loader": "^9.1.2",
    "json5": "^2.2.3",
    "loader-utils": "^3.2.1",
    "nth-check": "^2.0.1",
    "@pmmmwh/react-refresh-webpack-plugin": "^0.5.10",
    "recursive-readdir": "^2.2.3",
    "resolve-url-loader": "^5.0.0",
    "yaml": "^2.2.2"
  }
}<|MERGE_RESOLUTION|>--- conflicted
+++ resolved
@@ -1,11 +1,7 @@
 {
   "name": "viewer",
   "homepage": ".",
-<<<<<<< HEAD
-  "version": "23-03-9-0",
-=======
   "version": "23-05-15-1",
->>>>>>> 64f0b254
   "private": true,
   "dependencies": {
     "@emotion/react": "^11.10.4",
