--- conflicted
+++ resolved
@@ -9,10 +9,6 @@
 import PublicOffSharpIcon from '@mui/icons-material/PublicOffSharp';
 import PublicSharpIcon from '@mui/icons-material/PublicSharp';
 import SyncOutlinedIcon from '@mui/icons-material/SyncOutlined';
-<<<<<<< HEAD
-import { WebSocketContext } from '../WebSocket/WebSocket';
-import RenderWindow from '../RenderWindow/RenderWindow';
-=======
 import ThreeDRotationIcon from '@mui/icons-material/ThreeDRotation';
 import VideoCameraBackIcon from '@mui/icons-material/VideoCameraBackOutlined';
 import { isEqual } from 'lodash';
@@ -20,7 +16,6 @@
   makeThrottledMessageSender,
   ViserWebSocketContext,
 } from '../WebSocket/ViserWebSocket';
->>>>>>> 64f0b254
 
 import variables from '../../index.scss';
 
@@ -338,7 +333,7 @@
         mouseVector.y > 1 ||
         mouseVector.y < -1
       );
-      if (!mouse_in_scene) { return; } 
+      if (!mouse_in_scene) { return; }
 
       const raycaster = new THREE.Raycaster();
       raycaster.setFromCamera(mouseVector, sceneTree.metadata.camera);
@@ -346,13 +341,13 @@
       throttledClickSender({
         type: 'ClickMessage',
         origin: [
-          raycaster.ray.origin.x, 
-          raycaster.ray.origin.y, 
+          raycaster.ray.origin.x,
+          raycaster.ray.origin.y,
           raycaster.ray.origin.z
         ],
         direction: [
-          raycaster.ray.direction.x, 
-          raycaster.ray.direction.y, 
+          raycaster.ray.direction.x,
+          raycaster.ray.direction.y,
           raycaster.ray.direction.z
         ],
       });
@@ -365,9 +360,6 @@
 
   return (
     <>
-<<<<<<< HEAD
-      <RenderWindow  />
-=======
       <div className="RenderWindow">
         <div id="not-connected-overlay" hidden={isWebsocketConnected}>
           <div id="not-connected-overlay-text">Renderer Disconnected</div>
@@ -379,7 +371,6 @@
         z-index="1"
         hidden
       />
->>>>>>> 64f0b254
       <div className="canvas-container-main" ref={myRef}>
         <div className="ViewerWindow-camera-toggle">
           <CameraToggle />
