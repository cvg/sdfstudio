--- conflicted
+++ resolved
@@ -6,11 +6,6 @@
     isConnected: false,
     websocket_url: 'ws://localhost:7007',
   },
-<<<<<<< HEAD
-  // for sending actual commands to the client
-  camera_path_payload: null,
-  render_img: null, // The rendered images
-=======
 
   // for sending actual commands to the client
   camera_path_payload: null,
@@ -34,7 +29,6 @@
 
   all_camera_paths: null, // object containing camera paths and names
 
->>>>>>> 64f0b254
   // the rendering state
   renderingState: {
     // cameras
