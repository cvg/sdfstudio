# Copyright 2022 the Regents of the University of California, Nerfstudio Team and contributors. All rights reserved.
#
# Licensed under the Apache License, Version 2.0 (the "License");
# you may not use this file except in compliance with the License.
# You may obtain a copy of the License at
#
#     http://www.apache.org/licenses/LICENSE-2.0
#
# Unless required by applicable law or agreed to in writing, software
# distributed under the License is distributed on an "AS IS" BASIS,
# WITHOUT WARRANTIES OR CONDITIONS OF ANY KIND, either express or implied.
# See the License for the specific language governing permissions and
# limitations under the License.

"""
Some ray datastructures.
"""
import random
<<<<<<< HEAD
from dataclasses import dataclass
from typing import Callable, Dict, Optional, Tuple
=======
from dataclasses import dataclass, field
from typing import Callable, Dict, Literal, Optional, Tuple, Union, overload
>>>>>>> 64f0b254

import torch
from jaxtyping import Float, Int, Shaped
from torch import Tensor

from nerfstudio.utils.math import Gaussians, conical_frustum_to_gaussian
from nerfstudio.utils.tensor_dataclass import TensorDataclass

TORCH_DEVICE = Union[str, torch.device]


@dataclass
class Frustums(TensorDataclass):
    """Describes region of space as a frustum."""

    origins: Float[Tensor, "*bs 3"]
    """xyz coordinate for ray origin."""
    directions: Float[Tensor, "*bs 3"]
    """Direction of ray."""
    starts: Float[Tensor, "*bs 1"]
    """Where the frustum starts along a ray."""
    ends: Float[Tensor, "*bs 1"]
    """Where the frustum ends along a ray."""
    pixel_area: Float[Tensor, "*bs 1"]
    """Projected area of pixel a distance 1 away from origin."""
    offsets: Optional[Float[Tensor, "*bs 3"]] = None
    """Offsets for each sample position"""

    def get_positions(self) -> Float[Tensor, "*batch 3"]:
        """Calculates "center" position of frustum. Not weighted by mass.

        Returns:
            xyz positions.
        """
        pos = self.origins + self.directions * (self.starts + self.ends) / 2
        if self.offsets is not None:
            pos = pos + self.offsets
        return pos

    def get_start_positions(self) -> Float[Tensor, "*batch 3"]:
        """Calculates "start" position of frustum.

        Returns:
            xyz positions.
        """
        return self.origins + self.directions * self.starts

    def set_offsets(self, offsets):
        """Sets offsets for this frustum for computing positions"""
        self.offsets = offsets

    def get_start_positions(self) -> TensorType[..., 3]:
        """Calulates "start" position of frustum. We use start positions for MonoSDF
        because when we use error bounded sampling, we need to upsample many times.
        It's hard to merge two set of ray samples while keeping the mid points fixed.
        Every time we up sample the points the mid points will change and
        therefore we need to evaluate all points again which is 3 times slower.
        But we can skip the evaluation of sdf value if we use start position instead of mid position
        because after we merge the points, the starting point is the same and only the delta is changed.

        Returns:
            xyz positions.
        """
        return self.origins + self.directions * self.starts

    def get_gaussian_blob(self) -> Gaussians:
        """Calculates guassian approximation of conical frustum.

        Returns:
            Conical frustums approximated by gaussian distribution.
        """
        # Cone radius is set such that the square pixel_area matches the cone area.
        cone_radius = torch.sqrt(self.pixel_area) / 1.7724538509055159  # r = sqrt(pixel_area / pi)
        if self.offsets is not None:
            raise NotImplementedError()
        return conical_frustum_to_gaussian(
            origins=self.origins,
            directions=self.directions,
            starts=self.starts,
            ends=self.ends,
            radius=cone_radius,
        )

    @classmethod
    def get_mock_frustum(cls, device: Optional[TORCH_DEVICE] = "cpu") -> "Frustums":
        """Helper function to generate a placeholder frustum.

        Returns:
            A size 1 frustum with meaningless values.
        """
        return Frustums(
            origins=torch.ones((1, 3)).to(device),
            directions=torch.ones((1, 3)).to(device),
            starts=torch.ones((1, 1)).to(device),
            ends=torch.ones((1, 1)).to(device),
            pixel_area=torch.ones((1, 1)).to(device),
        )


@dataclass
class RaySamples(TensorDataclass):
    """Samples along a ray"""

    frustums: Frustums
    """Frustums along ray."""
    camera_indices: Optional[Int[Tensor, "*bs 1"]] = None
    """Camera index."""
    deltas: Optional[Float[Tensor, "*bs 1"]] = None
    """"width" of each sample."""
    spacing_starts: Optional[Float[Tensor, "*bs num_samples 1"]] = None
    """Start of normalized bin edges along ray [0,1], before warping is applied, ie. linear in disparity sampling."""
    spacing_ends: Optional[Float[Tensor, "*bs num_samples 1"]] = None
    """Start of normalized bin edges along ray [0,1], before warping is applied, ie. linear in disparity sampling."""
    spacing_to_euclidean_fn: Optional[Callable] = None
    """Function to convert bins to euclidean distance."""
    metadata: Optional[Dict[str, Shaped[Tensor, "*bs latent_dims"]]] = None
    """additional information relevant to generating ray samples"""

    times: Optional[Float[Tensor, "*batch 1"]] = None
    """Times at which rays are sampled"""

    def get_weights(self, densities: Float[Tensor, "*batch num_samples 1"]) -> Float[Tensor, "*batch num_samples 1"]:
        """Return weights based on predicted densities

        Args:
            densities: Predicted densities for samples along ray

        Returns:
            Weights for each sample
        """

        delta_density = self.deltas * densities
        alphas = 1 - torch.exp(-delta_density)

        transmittance = torch.cumsum(delta_density[..., :-1, :], dim=-2)
        transmittance = torch.cat(
            [torch.zeros((*transmittance.shape[:1], 1, 1), device=densities.device), transmittance], dim=-2
        )
        transmittance = torch.exp(-transmittance)  # [..., "num_samples"]

        weights = alphas * transmittance  # [..., "num_samples"]
        weights = torch.nan_to_num(weights)

        return weights

<<<<<<< HEAD
    def get_weights_and_transmittance(
        self, densities: TensorType[..., "num_samples", 1]
    ) -> Tuple[TensorType[..., "num_samples", 1], TensorType[..., "num_samples", 1]]:
        """Return weights and transmittance based on predicted densities

        Args:
            densities: Predicted densities for samples along ray

        Returns:
            Weights and transmittance for each sample
        """

        delta_density = self.deltas * densities
        alphas = 1 - torch.exp(-delta_density)

        transmittance = torch.cumsum(delta_density[..., :-1, :], dim=-2)
        transmittance = torch.cat(
            [torch.zeros((*transmittance.shape[:1], 1, 1), device=densities.device), transmittance], dim=-2
        )
        transmittance = torch.exp(-transmittance)  # [..., "num_samples"]

        weights = alphas * transmittance  # [..., "num_samples"]

        return weights, transmittance

    def get_weights_from_alphas(self, alphas: TensorType[..., "num_samples", 1]) -> TensorType[..., "num_samples", 1]:
        """Return weights based on predicted alphas

        Args:
            alphas: Predicted alphas (maybe from sdf) for samples along ray

        Returns:
            Weights for each sample
        """

        transmittance = torch.cumprod(
            torch.cat([torch.ones((*alphas.shape[:1], 1, 1), device=alphas.device), 1.0 - alphas + 1e-7], 1), 1
        )  # [..., "num_samples"]

        weights = alphas * transmittance[:, :-1, :]  # [..., "num_samples"]

        return weights

    def get_weights_and_transmittance_from_alphas(
        self, alphas: TensorType[..., "num_samples", 1]
    ) -> TensorType[..., "num_samples", 1]:
        """Return weights based on predicted alphas

        Args:
            alphas: Predicted alphas (maybe from sdf) for samples along ray

        Returns:
            Weights for each sample
=======
    @overload
    @staticmethod
    def get_weights_and_transmittance_from_alphas(
        alphas: Float[Tensor, "*batch num_samples 1"], weights_only: Literal[True]
    ) -> Float[Tensor, "*batch num_samples 1"]:
        ...

    @overload
    @staticmethod
    def get_weights_and_transmittance_from_alphas(
        alphas: Float[Tensor, "*batch num_samples 1"], weights_only: Literal[False] = False
    ) -> Tuple[Float[Tensor, "*batch num_samples 1"], Float[Tensor, "*batch num_samples 1"]]:
        ...

    @staticmethod
    def get_weights_and_transmittance_from_alphas(
        alphas: Float[Tensor, "*batch num_samples 1"], weights_only: bool = False
    ) -> Union[
        Float[Tensor, "*batch num_samples 1"],
        Tuple[Float[Tensor, "*batch num_samples 1"], Float[Tensor, "*batch num_samples 1"]],
    ]:
        """Return weights based on predicted alphas
        Args:
            alphas: Predicted alphas (maybe from sdf) for samples along ray
            weights_only: If function should return only weights
        Returns:
            Tuple of weights and transmittance for each sample
>>>>>>> 64f0b254
        """

        transmittance = torch.cumprod(
            torch.cat([torch.ones((*alphas.shape[:1], 1, 1), device=alphas.device), 1.0 - alphas + 1e-7], 1), 1
<<<<<<< HEAD
        )  # [..., "num_samples"]

        weights = alphas * transmittance[:, :-1, :]  # [..., "num_samples"]

=======
        )

        weights = alphas * transmittance[:, :-1, :]
        if weights_only:
            return weights
>>>>>>> 64f0b254
        return weights, transmittance


@dataclass
class RayBundle(TensorDataclass):
    """A bundle of ray parameters."""

    # TODO(ethan): make sure the sizes with ... are correct
    origins: Float[Tensor, "*batch 3"]
    """Ray origins (XYZ)"""
    directions: Float[Tensor, "*batch 3"]
    """Unit ray direction vector"""
    pixel_area: Float[Tensor, "*batch 1"]
    """Projected area of pixel a distance 1 away from origin"""
<<<<<<< HEAD
    directions_norm: Optional[TensorType[..., 1]] = None
    """Norm of ray direction vector before normalization"""
    camera_indices: Optional[TensorType[..., 1]] = None
=======
    camera_indices: Optional[Int[Tensor, "*batch 1"]] = None
>>>>>>> 64f0b254
    """Camera indices"""
    nears: Optional[Float[Tensor, "*batch 1"]] = None
    """Distance along ray to start sampling"""
    fars: Optional[Float[Tensor, "*batch 1"]] = None
    """Rays Distance along ray to stop sampling"""
    metadata: Dict[str, Shaped[Tensor, "num_rays latent_dims"]] = field(default_factory=dict)
    """Additional metadata or data needed for interpolation, will mimic shape of rays"""
    times: Optional[Float[Tensor, "*batch 1"]] = None
    """Times at which rays are sampled"""

    def set_camera_indices(self, camera_index: int) -> None:
        """Sets all the camera indices to a specific camera index.

        Args:
            camera_index: Camera index.
        """
        self.camera_indices = torch.ones_like(self.origins[..., 0:1]).long() * camera_index

    def __len__(self) -> int:
        num_rays = torch.numel(self.origins) // self.origins.shape[-1]
        return num_rays

    def sample(self, num_rays: int) -> "RayBundle":
        """Returns a RayBundle as a subset of rays.

        Args:
            num_rays: Number of rays in output RayBundle

        Returns:
            RayBundle with subset of rays.
        """
        assert num_rays <= len(self)
        indices = random.sample(range(len(self)), k=num_rays)
        return self[indices]

    def get_row_major_sliced_ray_bundle(self, start_idx: int, end_idx: int) -> "RayBundle":
        """Flattens RayBundle and extracts chunk given start and end indices.

        Args:
            start_idx: Start index of RayBundle chunk.
            end_idx: End index of RayBundle chunk.

        Returns:
            Flattened RayBundle with end_idx-start_idx rays.

        """
        return self.flatten()[start_idx:end_idx]

    def get_ray_samples(
        self,
        bin_starts: Float[Tensor, "*bs num_samples 1"],
        bin_ends: Float[Tensor, "*bs num_samples 1"],
        spacing_starts: Optional[Float[Tensor, "*bs num_samples 1"]] = None,
        spacing_ends: Optional[Float[Tensor, "*bs num_samples 1"]] = None,
        spacing_to_euclidean_fn: Optional[Callable] = None,
    ) -> RaySamples:
        """Produces samples for each ray by projection points along the ray direction. Currently samples uniformly.

        Args:
            bin_starts: Distance from origin to start of bin.
            bin_ends: Distance from origin to end of bin.

        Returns:
            Samples projected along ray.
        """
        deltas = bin_ends - bin_starts
        if self.camera_indices is not None:
            camera_indices = self.camera_indices[..., None]
        else:
            camera_indices = None

        shaped_raybundle_fields = self[..., None]

        frustums = Frustums(
            origins=shaped_raybundle_fields.origins,  # [..., 1, 3]
            directions=shaped_raybundle_fields.directions,  # [..., 1, 3]
            starts=bin_starts,  # [..., num_samples, 1]
            ends=bin_ends,  # [..., num_samples, 1]
            pixel_area=shaped_raybundle_fields.pixel_area,  # [..., 1, 1]
        )

        ray_samples = RaySamples(
            frustums=frustums,
            camera_indices=camera_indices,  # [..., 1, 1]
            deltas=deltas,  # [..., num_samples, 1]
            spacing_starts=spacing_starts,  # [..., num_samples, 1]
            spacing_ends=spacing_ends,  # [..., num_samples, 1]
            spacing_to_euclidean_fn=spacing_to_euclidean_fn,
            metadata=shaped_raybundle_fields.metadata,
            times=None if self.times is None else self.times[..., None],  # [..., 1, 1]
        )

        return ray_samples<|MERGE_RESOLUTION|>--- conflicted
+++ resolved
@@ -16,13 +16,8 @@
 Some ray datastructures.
 """
 import random
-<<<<<<< HEAD
-from dataclasses import dataclass
-from typing import Callable, Dict, Optional, Tuple
-=======
 from dataclasses import dataclass, field
 from typing import Callable, Dict, Literal, Optional, Tuple, Union, overload
->>>>>>> 64f0b254
 
 import torch
 from jaxtyping import Float, Int, Shaped
@@ -168,7 +163,6 @@
 
         return weights
 
-<<<<<<< HEAD
     def get_weights_and_transmittance(
         self, densities: TensorType[..., "num_samples", 1]
     ) -> Tuple[TensorType[..., "num_samples", 1], TensorType[..., "num_samples", 1]]:
@@ -212,17 +206,6 @@
 
         return weights
 
-    def get_weights_and_transmittance_from_alphas(
-        self, alphas: TensorType[..., "num_samples", 1]
-    ) -> TensorType[..., "num_samples", 1]:
-        """Return weights based on predicted alphas
-
-        Args:
-            alphas: Predicted alphas (maybe from sdf) for samples along ray
-
-        Returns:
-            Weights for each sample
-=======
     @overload
     @staticmethod
     def get_weights_and_transmittance_from_alphas(
@@ -250,23 +233,16 @@
             weights_only: If function should return only weights
         Returns:
             Tuple of weights and transmittance for each sample
->>>>>>> 64f0b254
         """
 
         transmittance = torch.cumprod(
             torch.cat([torch.ones((*alphas.shape[:1], 1, 1), device=alphas.device), 1.0 - alphas + 1e-7], 1), 1
-<<<<<<< HEAD
         )  # [..., "num_samples"]
 
         weights = alphas * transmittance[:, :-1, :]  # [..., "num_samples"]
 
-=======
-        )
-
-        weights = alphas * transmittance[:, :-1, :]
         if weights_only:
             return weights
->>>>>>> 64f0b254
         return weights, transmittance
 
 
@@ -281,13 +257,9 @@
     """Unit ray direction vector"""
     pixel_area: Float[Tensor, "*batch 1"]
     """Projected area of pixel a distance 1 away from origin"""
-<<<<<<< HEAD
     directions_norm: Optional[TensorType[..., 1]] = None
     """Norm of ray direction vector before normalization"""
-    camera_indices: Optional[TensorType[..., 1]] = None
-=======
     camera_indices: Optional[Int[Tensor, "*batch 1"]] = None
->>>>>>> 64f0b254
     """Camera indices"""
     nears: Optional[Float[Tensor, "*batch 1"]] = None
     """Distance along ray to start sampling"""
