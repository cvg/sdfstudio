# Copyright 2022 the Regents of the University of California, Nerfstudio Team and contributors. All rights reserved.
#
# Licensed under the Apache License, Version 2.0 (the "License");
# you may not use this file except in compliance with the License.
# You may obtain a copy of the License at
#
#     http://www.apache.org/licenses/LICENSE-2.0
#
# Unless required by applicable law or agreed to in writing, software
# distributed under the License is distributed on an "AS IS" BASIS,
# WITHOUT WARRANTIES OR CONDITIONS OF ANY KIND, either express or implied.
# See the License for the specific language governing permissions and
# limitations under the License.

"""
Code for camera paths.
"""

from typing import Any, Dict, Optional, Tuple

import numpy as np
import torch

import nerfstudio.utils.poses as pose_utils
from nerfstudio.cameras import camera_utils
from nerfstudio.cameras.camera_utils import get_interpolated_poses_many
from nerfstudio.cameras.cameras import Cameras, CameraType
from nerfstudio.viewer.server.utils import three_js_perspective_camera_focal_length


def get_interpolated_camera_path(cameras: Cameras, steps: int, order_poses: bool) -> Cameras:
    """Generate a camera path between two cameras. Uses the camera type of the first camera

    Args:
        cameras: Cameras object containing intrinsics of all cameras.
        steps: The number of steps to interpolate between the two cameras.

    Returns:
        A new set of cameras along a path.
    """
    Ks = cameras.get_intrinsics_matrices()
    poses = cameras.camera_to_worlds
    poses, Ks = get_interpolated_poses_many(poses, Ks, steps_per_transition=steps, order_poses=order_poses)

    cameras = Cameras(
        fx=Ks[:, 0, 0],
        fy=Ks[:, 1, 1],
        cx=Ks[0, 0, 2],
        cy=Ks[0, 1, 2],
        camera_type=cameras.camera_type[0],
        camera_to_worlds=poses,
    )
    return cameras


def get_spiral_path(
    camera: Cameras,
    steps: int = 30,
    radius: Optional[float] = None,
    radiuses: Optional[Tuple[float]] = None,
    rots: int = 2,
    zrate: float = 0.5,
) -> Cameras:
    """
    Returns a list of camera in a spiral trajectory.

    Args:
        camera: The camera to start the spiral from.
        steps: The number of cameras in the generated path.
        radius: The radius of the spiral for all xyz directions.
        radiuses: The list of radii for the spiral in xyz directions.
        rots: The number of rotations to apply to the camera.
        zrate: How much to change the z position of the camera.

    Returns:
        A spiral camera path.
    """

    assert radius is not None or radiuses is not None, "Either radius or radiuses must be specified."
    assert camera.ndim == 1, "We assume only one batch dim here"
    if radius is not None and radiuses is None:
        rad = torch.tensor([radius] * 3, device=camera.device)
    elif radiuses is not None and radius is None:
        rad = torch.tensor(radiuses, device=camera.device)
    else:
        raise ValueError("Only one of radius or radiuses must be specified.")

    camera = camera.flatten()

    up = camera.camera_to_worlds[0, :3, 2]  # scene is z up
    focal = torch.min(camera.fx[0], camera.fy[0])
    target = torch.tensor([0, 0, -focal], device=camera.device)  # camera looking in -z direction

    c2w = camera.camera_to_worlds[0]
    c2wh_global = pose_utils.to4x4(c2w)

    local_c2whs = []
    for theta in torch.linspace(0.0, 2.0 * torch.pi * rots, steps + 1)[:-1]:
        center = (
            torch.tensor([torch.cos(theta), -torch.sin(theta), -torch.sin(theta * zrate)], device=camera.device) * rad
        )
        lookat = center - target
        c2w = camera_utils.viewmatrix(lookat, up, center)
        c2wh = pose_utils.to4x4(c2w)
        local_c2whs.append(c2wh)

    new_c2ws = []
    for local_c2wh in local_c2whs:
        c2wh = torch.matmul(c2wh_global, local_c2wh)
        new_c2ws.append(c2wh[:3, :4])
    new_c2ws = torch.stack(new_c2ws, dim=0)

    times = None
    if camera.times is not None:
        times = torch.linspace(0, 1, steps)[:, None]
    return Cameras(
        fx=camera.fx[0],
        fy=camera.fy[0],
        cx=camera.cx[0],
        cy=camera.cy[0],
        camera_to_worlds=new_c2ws,
        times=times,
    )


def get_path_from_json(camera_path: Dict[str, Any]) -> Cameras:
    """Takes a camera path dictionary and returns a trajectory as a Camera instance.

    Args:
        camera_path: A dictionary of the camera path information coming from the viewer.

    Returns:
        A Cameras instance with the camera path.
    """

    image_height = camera_path["render_height"]
    image_width = camera_path["render_width"]

    if "camera_type" not in camera_path:
        camera_type = CameraType.PERSPECTIVE
    elif camera_path["camera_type"] == "fisheye":
        camera_type = CameraType.FISHEYE
    elif camera_path["camera_type"] == "equirectangular":
        camera_type = CameraType.EQUIRECTANGULAR
    elif camera_path["camera_type"].lower() == "omnidirectional":
        camera_type = CameraType.OMNIDIRECTIONALSTEREO_L
    elif camera_path["camera_type"].lower() == "vr180":
        camera_type = CameraType.VR180_L
    else:
        camera_type = CameraType.PERSPECTIVE

    c2ws = []
    fxs = []
    fys = []
    for camera in camera_path["camera_path"]:
        # pose
        c2w = torch.tensor(camera["camera_to_world"]).view(4, 4)[:3]
        c2ws.append(c2w)
        if camera_type in [
            CameraType.EQUIRECTANGULAR,
            CameraType.OMNIDIRECTIONALSTEREO_L,
            CameraType.OMNIDIRECTIONALSTEREO_R,
            CameraType.VR180_L,
            CameraType.VR180_R,
        ]:
            fxs.append(image_width / 2)
            fys.append(image_height)
        else:
            # field of view
            fov = camera["fov"]
            focal_length = three_js_perspective_camera_focal_length(fov, image_height)
            fxs.append(focal_length)
            fys.append(focal_length)

    # Iff ALL cameras in the path have a "time" value, construct Cameras with times
    if all("render_time" in camera for camera in camera_path["camera_path"]):
        times = torch.tensor([camera["render_time"] for camera in camera_path["camera_path"]])
    else:
        times = None

    camera_to_worlds = torch.stack(c2ws, dim=0)
    fx = torch.tensor(fxs)
    fy = torch.tensor(fys)
    return Cameras(
        fx=fx,
        fy=fy,
        cx=image_width / 2,
        cy=image_height / 2,
        camera_to_worlds=camera_to_worlds,
<<<<<<< HEAD
    )


def viewmatrix(lookdir: np.ndarray, up: np.ndarray, position: np.ndarray) -> np.ndarray:
    """Construct lookat view matrix."""
    vec2 = normalize(lookdir)
    vec0 = normalize(np.cross(up, vec2))
    vec1 = normalize(np.cross(vec2, vec0))
    m = np.stack([vec0, vec1, vec2, position], axis=1)
    return m


def normalize(x: np.ndarray) -> np.ndarray:
    """Normalization helper function."""
    return x / np.linalg.norm(x)


# https://github.com/google-research/multinerf/blob/47fad9688748b3cc962990c19898aff78b45968e/internal/camera_utils.py#L144
def focus_point_fn(poses: np.ndarray) -> np.ndarray:
    """Calculate nearest point to all focal axes in poses."""
    directions, origins = poses[:, :3, 2:3], poses[:, :3, 3:4]
    m = np.eye(3) - directions * np.transpose(directions, [0, 2, 1])
    mt_m = np.transpose(m, [0, 2, 1]) @ m
    focus_pt = np.linalg.inv(mt_m.mean(0)) @ (mt_m @ origins).mean(0)[:, 0]
    return focus_pt


# https://github.com/google-research/multinerf/blob/47fad9688748b3cc962990c19898aff78b45968e/internal/camera_utils.py#L230
def generate_ellipse_path(
    cameras: Cameras, n_frames: int = 120, const_speed: bool = True, z_variation: float = 0.0, z_phase: float = 0.0
) -> np.ndarray:
    """Generate an elliptical render path based on the given poses."""

    poses = np.stack(cameras.camera_to_worlds.cpu().numpy())
    # Calculate the focal point for the path (cameras point toward this).
    center = focus_point_fn(poses)
    # Path height sits at z=0 (in middle of zero-mean capture pattern).
    offset = np.array([center[0], center[1], 0])

    # Calculate scaling for ellipse axes based on input camera positions.
    sc = np.percentile(np.abs(poses[:, :3, 3] - offset), 90, axis=0)
    # Use ellipse that is symmetric about the focal point in xy.
    low = -sc + offset
    high = sc + offset
    # Optional height variation need not be symmetric
    z_low = np.percentile((poses[:, :3, 3]), 10, axis=0)
    z_high = np.percentile((poses[:, :3, 3]), 90, axis=0)

    def get_positions(theta):
        # Interpolate between bounds with trig functions to get ellipse in x-y.
        # Optionally also interpolate in z to change camera height along path.
        return np.stack(
            [
                low[0] + (high - low)[0] * (np.cos(theta) * 0.5 + 0.5),
                low[1] + (high - low)[1] * (np.sin(theta) * 0.5 + 0.5),
                z_variation * (z_low[2] + (z_high - z_low)[2] * (np.cos(theta + 2 * np.pi * z_phase) * 0.5 + 0.5)),
            ],
            -1,
        )

    theta = np.linspace(0, 2.0 * np.pi, n_frames + 1, endpoint=True)
    positions = get_positions(theta)

    if const_speed:
        # Resample theta angles so that the velocity is closer to constant.
        # lengths = np.linalg.norm(positions[1:] - positions[:-1], axis=-1)
        # theta = stepfun.sample(None, theta, np.log(lengths), n_frames + 1)
        # positions = get_positions(theta)
        raise NotImplementedError

    # Throw away duplicated last position.
    positions = positions[:-1]

    # Set path's up vector to axis closest to average of input pose up vectors.
    avg_up = poses[:, :3, 1].mean(0)
    avg_up = avg_up / np.linalg.norm(avg_up)
    ind_up = np.argmax(np.abs(avg_up))
    up = np.eye(3)[ind_up] * np.sign(avg_up[ind_up])

    render_c2ws = np.stack([viewmatrix(p - center, up, p) for p in positions])
    render_c2ws = torch.from_numpy(render_c2ws)

    # use intrinsic of first camera
    camera_path = Cameras(
        fx=cameras[0].fx,
        fy=cameras[0].fy,
        cx=cameras[0].cx,
        cy=cameras[0].cy,
        height=cameras[0].height,
        width=cameras[0].width,
        camera_to_worlds=render_c2ws[:, :3, :4],
        camera_type=cameras[0].camera_type,
    )
    return camera_path
=======
        camera_type=camera_type,
        times=times,
    )
>>>>>>> 64f0b254
<|MERGE_RESOLUTION|>--- conflicted
+++ resolved
@@ -187,7 +187,8 @@
         cx=image_width / 2,
         cy=image_height / 2,
         camera_to_worlds=camera_to_worlds,
-<<<<<<< HEAD
+        camera_type=camera_type,
+        times=times,
     )
 
 
@@ -281,9 +282,4 @@
         camera_to_worlds=render_c2ws[:, :3, :4],
         camera_type=cameras[0].camera_type,
     )
-    return camera_path
-=======
-        camera_type=camera_type,
-        times=times,
-    )
->>>>>>> 64f0b254
+    return camera_path