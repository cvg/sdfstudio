--- conflicted
+++ resolved
@@ -842,15 +842,7 @@
         directions_stack = torch.sum(
             directions_stack[..., None, :] * rotation, dim=-1
         )  # (..., 1, 3) * (..., 3, 3) -> (..., 3)
-<<<<<<< HEAD
-
-        directions_norm = torch.norm(directions_stack, dim=-1, keepdim=True)
-        directions_norm = directions_norm[0]
-
-        directions_stack = normalize(directions_stack, dim=-1)
-=======
         directions_stack, directions_norm = camera_utils.normalize_with_norm(directions_stack, -1)
->>>>>>> 64f0b254
         assert directions_stack.shape == (3,) + num_rays_shape + (3,)
 
         origins = c2w[..., :3, 3]  # (..., 3)
