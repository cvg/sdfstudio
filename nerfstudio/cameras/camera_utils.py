# Copyright 2022 the Regents of the University of California, Nerfstudio Team and contributors. All rights reserved.
#
# Licensed under the Apache License, Version 2.0 (the "License");
# you may not use this file except in compliance with the License.
# You may obtain a copy of the License at
#
#     http://www.apache.org/licenses/LICENSE-2.0
#
# Unless required by applicable law or agreed to in writing, software
# distributed under the License is distributed on an "AS IS" BASIS,
# WITHOUT WARRANTIES OR CONDITIONS OF ANY KIND, either express or implied.
# See the License for the specific language governing permissions and
# limitations under the License.

"""
Camera transformation helper code.
"""

import math
from typing import List, Literal, Optional, Tuple

import numpy as np
import torch
from jaxtyping import Float
from numpy.typing import NDArray
from torch import Tensor


_EPS = np.finfo(float).eps * 4.0


def unit_vector(data: NDArray, axis: Optional[int] = None) -> np.ndarray:
    """Return ndarray normalized by length, i.e. Euclidean norm, along axis.

    Args:
        axis: the axis along which to normalize into unit vector
        out: where to write out the data to. If None, returns a new np ndarray
    """
    data = np.array(data, dtype=np.float64, copy=True)
    if data.ndim == 1:
        data /= math.sqrt(np.dot(data, data))
        return data
    length = np.atleast_1d(np.sum(data * data, axis))
    np.sqrt(length, length)
    if axis is not None:
        length = np.expand_dims(length, axis)
    data /= length
    return data


def quaternion_from_matrix(matrix: NDArray, isprecise: bool = False) -> np.ndarray:
    """Return quaternion from rotation matrix.

    Args:
        matrix: rotation matrix to obtain quaternion
        isprecise: if True, input matrix is assumed to be precise rotation matrix and a faster algorithm is used.
    """
    M = np.array(matrix, dtype=np.float64, copy=False)[:4, :4]
    if isprecise:
        q = np.empty((4,))
        t = np.trace(M)
        if t > M[3, 3]:
            q[0] = t
            q[3] = M[1, 0] - M[0, 1]
            q[2] = M[0, 2] - M[2, 0]
            q[1] = M[2, 1] - M[1, 2]
        else:
            i, j, k = 1, 2, 3
            if M[1, 1] > M[0, 0]:
                i, j, k = 2, 3, 1
            if M[2, 2] > M[i, i]:
                i, j, k = 3, 1, 2
            t = M[i, i] - (M[j, j] + M[k, k]) + M[3, 3]
            q[i] = t
            q[j] = M[i, j] + M[j, i]
            q[k] = M[k, i] + M[i, k]
            q[3] = M[k, j] - M[j, k]
        q *= 0.5 / math.sqrt(t * M[3, 3])
    else:
        m00 = M[0, 0]
        m01 = M[0, 1]
        m02 = M[0, 2]
        m10 = M[1, 0]
        m11 = M[1, 1]
        m12 = M[1, 2]
        m20 = M[2, 0]
        m21 = M[2, 1]
        m22 = M[2, 2]
        # symmetric matrix K
        K = [
            [m00 - m11 - m22, 0.0, 0.0, 0.0],
            [m01 + m10, m11 - m00 - m22, 0.0, 0.0],
            [m02 + m20, m12 + m21, m22 - m00 - m11, 0.0],
            [m21 - m12, m02 - m20, m10 - m01, m00 + m11 + m22],
        ]
        K = np.array(K)
        K /= 3.0
        # quaternion is eigenvector of K that corresponds to largest eigenvalue
        w, V = np.linalg.eigh(K)
        q = V[np.array([3, 0, 1, 2]), np.argmax(w)]
    if q[0] < 0.0:
        np.negative(q, q)
    return q


def quaternion_slerp(
    quat0: NDArray, quat1: NDArray, fraction: float, spin: int = 0, shortestpath: bool = True
) -> np.ndarray:
    """Return spherical linear interpolation between two quaternions.
    Args:
        quat0: first quaternion
        quat1: second quaternion
        fraction: how much to interpolate between quat0 vs quat1 (if 0, closer to quat0; if 1, closer to quat1)
        spin: how much of an additional spin to place on the interpolation
        shortestpath: whether to return the short or long path to rotation
    """
    q0 = unit_vector(quat0[:4])
    q1 = unit_vector(quat1[:4])
    if q0 is None or q1 is None:
        raise ValueError("Input quaternions invalid.")
    if fraction == 0.0:
        return q0
    if fraction == 1.0:
        return q1
    d = np.dot(q0, q1)
    if abs(abs(d) - 1.0) < _EPS:
        return q0
    if shortestpath and d < 0.0:
        # invert rotation
        d = -d
        np.negative(q1, q1)
    angle = math.acos(d) + spin * math.pi
    if abs(angle) < _EPS:
        return q0
    isin = 1.0 / math.sin(angle)
    q0 *= math.sin((1.0 - fraction) * angle) * isin
    q1 *= math.sin(fraction * angle) * isin
    q0 += q1
    return q0


def quaternion_matrix(quaternion: NDArray) -> np.ndarray:
    """Return homogeneous rotation matrix from quaternion.

    Args:
        quaternion: value to convert to matrix
    """
    q = np.array(quaternion, dtype=np.float64, copy=True)
    n = np.dot(q, q)
    if n < _EPS:
        return np.identity(4)
    q *= math.sqrt(2.0 / n)
    q = np.outer(q, q)
    return np.array(
        [
            [1.0 - q[2, 2] - q[3, 3], q[1, 2] - q[3, 0], q[1, 3] + q[2, 0], 0.0],
            [q[1, 2] + q[3, 0], 1.0 - q[1, 1] - q[3, 3], q[2, 3] - q[1, 0], 0.0],
            [q[1, 3] - q[2, 0], q[2, 3] + q[1, 0], 1.0 - q[1, 1] - q[2, 2], 0.0],
            [0.0, 0.0, 0.0, 1.0],
        ]
    )


def get_interpolated_poses(pose_a: NDArray, pose_b: NDArray, steps: int = 10) -> List[float]:
    """Return interpolation of poses with specified number of steps.
    Args:
        pose_a: first pose
        pose_b: second pose
        steps: number of steps the interpolated pose path should contain
    """

    quat_a = quaternion_from_matrix(pose_a[:3, :3])
    quat_b = quaternion_from_matrix(pose_b[:3, :3])

    ts = np.linspace(0, 1, steps)
    quats = [quaternion_slerp(quat_a, quat_b, t) for t in ts]
    trans = [(1 - t) * pose_a[:3, 3] + t * pose_b[:3, 3] for t in ts]

    poses_ab = []
    for quat, tran in zip(quats, trans):
        pose = np.identity(4)
        pose[:3, :3] = quaternion_matrix(quat)[:3, :3]
        pose[:3, 3] = tran
        poses_ab.append(pose[:3])
    return poses_ab


def get_interpolated_k(
    k_a: Float[Tensor, "3 3"], k_b: Float[Tensor, "3 3"], steps: int = 10
) -> List[Float[Tensor, "3 4"]]:
    """
    Returns interpolated path between two camera poses with specified number of steps.

    Args:
        k_a: camera matrix 1
        k_b: camera matrix 2
        steps: number of steps the interpolated pose path should contain

    Returns:
        List of interpolated camera poses
    """
    Ks: List[Float[Tensor, "3 3"]] = []
    ts = np.linspace(0, 1, steps)
    for t in ts:
        new_k = k_a * (1.0 - t) + k_b * t
        Ks.append(new_k)
    return Ks


def get_ordered_poses_and_k(
    poses: Float[Tensor, "num_poses 3 4"],
    Ks: Float[Tensor, "num_poses 3 3"],
) -> Tuple[Float[Tensor, "num_poses 3 4"], Float[Tensor, "num_poses 3 3"]]:
    """
    Returns ordered poses and intrinsics by euclidian distance between poses.

    Args:
        poses: list of camera poses
        Ks: list of camera intrinsics

    Returns:
        tuple of ordered poses and intrinsics

    """

    poses_num = len(poses)

    ordered_poses = torch.unsqueeze(poses[0], 0)
    ordered_ks = torch.unsqueeze(Ks[0], 0)

    # remove the first pose from poses
    poses = poses[1:]
    Ks = Ks[1:]

    for _ in range(poses_num - 1):
        distances = torch.norm(ordered_poses[-1][:, 3] - poses[:, :, 3], dim=1)
        idx = torch.argmin(distances)
        ordered_poses = torch.cat((ordered_poses, torch.unsqueeze(poses[idx], 0)), dim=0)
        ordered_ks = torch.cat((ordered_ks, torch.unsqueeze(Ks[idx], 0)), dim=0)
        poses = torch.cat((poses[0:idx], poses[idx + 1 :]), dim=0)
        Ks = torch.cat((Ks[0:idx], Ks[idx + 1 :]), dim=0)

    return ordered_poses, ordered_ks


def get_interpolated_poses_many(
    poses: Float[Tensor, "num_poses 3 4"],
    Ks: Float[Tensor, "num_poses 3 3"],
    steps_per_transition: int = 10,
    order_poses: bool = False,
) -> Tuple[Float[Tensor, "num_poses 3 4"], Float[Tensor, "num_poses 3 3"]]:
    """Return interpolated poses for many camera poses.

    Args:
        poses: list of camera poses
        Ks: list of camera intrinsics
        steps_per_transition: number of steps per transition
        order_poses: whether to order poses by euclidian distance

    Returns:
        tuple of new poses and intrinsics
    """
    traj = []
    k_interp = []

    if order_poses:
        poses, Ks = get_ordered_poses_and_k(poses, Ks)

    for idx in range(poses.shape[0] - 1):
        pose_a = poses[idx].cpu().numpy()
        pose_b = poses[idx + 1].cpu().numpy()
        poses_ab = get_interpolated_poses(pose_a, pose_b, steps=steps_per_transition)
        traj += poses_ab
        k_interp += get_interpolated_k(Ks[idx], Ks[idx + 1], steps=steps_per_transition)

    traj = np.stack(traj, axis=0)
    k_interp = torch.stack(k_interp, dim=0)

    return torch.tensor(traj, dtype=torch.float32), torch.tensor(k_interp, dtype=torch.float32)


def normalize(x: torch.Tensor) -> Float[Tensor, "*batch"]:
    """Returns a normalized vector."""
    return x / torch.linalg.norm(x)


def normalize_with_norm(x: torch.Tensor, dim: int) -> Tuple[torch.Tensor, torch.Tensor]:
    """Normalize tensor along axis and return normalized value with norms.

    Args:
        x: tensor to normalize.
        dim: axis along which to normalize.

    Returns:
        Tuple of normalized tensor and corresponding norm.
    """

    norm = torch.maximum(torch.linalg.vector_norm(x, dim=dim, keepdims=True), torch.tensor([_EPS]).to(x))
    return x / norm, norm


def viewmatrix(lookat: torch.Tensor, up: torch.Tensor, pos: torch.Tensor) -> Float[Tensor, "*batch"]:
    """Returns a camera transformation matrix.

    Args:
        lookat: The direction the camera is looking.
        up: The upward direction of the camera.
        pos: The position of the camera.

    Returns:
        A camera transformation matrix.
    """
    vec2 = normalize(lookat)
    vec1_avg = normalize(up)
    vec0 = normalize(torch.cross(vec1_avg, vec2))
    vec1 = normalize(torch.cross(vec2, vec0))
    m = torch.stack([vec0, vec1, vec2, pos], 1)
    return m


def get_distortion_params(
    k1: float = 0.0,
    k2: float = 0.0,
    k3: float = 0.0,
    k4: float = 0.0,
    p1: float = 0.0,
    p2: float = 0.0,
) -> Float[Tensor, "*batch"]:
    """Returns a distortion parameters matrix.

    Args:
        k1: The first radial distortion parameter.
        k2: The second radial distortion parameter.
        k3: The third radial distortion parameter.
        k4: The fourth radial distortion parameter.
        p1: The first tangential distortion parameter.
        p2: The second tangential distortion parameter.
    Returns:
        torch.Tensor: A distortion parameters matrix.
    """
    return torch.Tensor([k1, k2, k3, k4, p1, p2])


def _compute_residual_and_jacobian(
    x: torch.Tensor,
    y: torch.Tensor,
    xd: torch.Tensor,
    yd: torch.Tensor,
    distortion_params: torch.Tensor,
) -> Tuple[torch.Tensor, torch.Tensor, torch.Tensor, torch.Tensor, torch.Tensor, torch.Tensor,]:
    """Auxiliary function of radial_and_tangential_undistort() that computes residuals and jacobians.
    Adapted from MultiNeRF:
    https://github.com/google-research/multinerf/blob/b02228160d3179300c7d499dca28cb9ca3677f32/internal/camera_utils.py#L427-L474

    Args:
        x: The updated x coordinates.
        y: The updated y coordinates.
        xd: The distorted x coordinates.
        yd: The distorted y coordinates.
        distortion_params: The distortion parameters [k1, k2, k3, k4, p1, p2].

    Returns:
        The residuals (fx, fy) and jacobians (fx_x, fx_y, fy_x, fy_y).
    """

    k1 = distortion_params[..., 0]
    k2 = distortion_params[..., 1]
    k3 = distortion_params[..., 2]
    k4 = distortion_params[..., 3]
    p1 = distortion_params[..., 4]
    p2 = distortion_params[..., 5]

    # let r(x, y) = x^2 + y^2;
    #     d(x, y) = 1 + k1 * r(x, y) + k2 * r(x, y) ^2 + k3 * r(x, y)^3 +
    #                   k4 * r(x, y)^4;
    r = x * x + y * y
    d = 1.0 + r * (k1 + r * (k2 + r * (k3 + r * k4)))

    # The perfect projection is:
    # xd = x * d(x, y) + 2 * p1 * x * y + p2 * (r(x, y) + 2 * x^2);
    # yd = y * d(x, y) + 2 * p2 * x * y + p1 * (r(x, y) + 2 * y^2);
    #
    # Let's define
    #
    # fx(x, y) = x * d(x, y) + 2 * p1 * x * y + p2 * (r(x, y) + 2 * x^2) - xd;
    # fy(x, y) = y * d(x, y) + 2 * p2 * x * y + p1 * (r(x, y) + 2 * y^2) - yd;
    #
    # We are looking for a solution that satisfies
    # fx(x, y) = fy(x, y) = 0;
    fx = d * x + 2 * p1 * x * y + p2 * (r + 2 * x * x) - xd
    fy = d * y + 2 * p2 * x * y + p1 * (r + 2 * y * y) - yd

    # Compute derivative of d over [x, y]
    d_r = k1 + r * (2.0 * k2 + r * (3.0 * k3 + r * 4.0 * k4))
    d_x = 2.0 * x * d_r
    d_y = 2.0 * y * d_r

    # Compute derivative of fx over x and y.
    fx_x = d + d_x * x + 2.0 * p1 * y + 6.0 * p2 * x
    fx_y = d_y * x + 2.0 * p1 * x + 2.0 * p2 * y

    # Compute derivative of fy over x and y.
    fy_x = d_x * y + 2.0 * p2 * y + 2.0 * p1 * x
    fy_y = d + d_y * y + 2.0 * p2 * x + 6.0 * p1 * y

    return fx, fy, fx_x, fx_y, fy_x, fy_y


# @torch_compile(dynamic=True, mode="reduce-overhead", backend="eager")
def radial_and_tangential_undistort(
    coords: torch.Tensor,
    distortion_params: torch.Tensor,
    eps: float = 1e-3,
    max_iterations: int = 10,
) -> torch.Tensor:
    """Computes undistorted coords given opencv distortion parameters.
    Adapted from MultiNeRF
    https://github.com/google-research/multinerf/blob/b02228160d3179300c7d499dca28cb9ca3677f32/internal/camera_utils.py#L477-L509

    Args:
        coords: The distorted coordinates.
        distortion_params: The distortion parameters [k1, k2, k3, k4, p1, p2].
        eps: The epsilon for the convergence.
        max_iterations: The maximum number of iterations to perform.

    Returns:
        The undistorted coordinates.
    """

    # Initialize from the distorted point.
    x = coords[..., 0]
    y = coords[..., 1]

    for _ in range(max_iterations):
        fx, fy, fx_x, fx_y, fy_x, fy_y = _compute_residual_and_jacobian(
            x=x, y=y, xd=coords[..., 0], yd=coords[..., 1], distortion_params=distortion_params
        )
        denominator = fy_x * fx_y - fx_x * fy_y
        x_numerator = fx * fy_y - fy * fx_y
        y_numerator = fy * fx_x - fx * fy_x
        step_x = torch.where(torch.abs(denominator) > eps, x_numerator / denominator, torch.zeros_like(denominator))
        step_y = torch.where(torch.abs(denominator) > eps, y_numerator / denominator, torch.zeros_like(denominator))

        x = x + step_x
        y = y + step_y

    return torch.stack([x, y], dim=-1)


def rotation_matrix(a: Float[Tensor, "3"], b: Float[Tensor, "3"]) -> Float[Tensor, "3 3"]:
    """Compute the rotation matrix that rotates vector a to vector b.

    Args:
        a: The vector to rotate.
        b: The vector to rotate to.
    Returns:
        The rotation matrix.
    """
    a = a / torch.linalg.norm(a)
    b = b / torch.linalg.norm(b)
    v = torch.cross(a, b)
    c = torch.dot(a, b)
    # If vectors are exactly opposite, we add a little noise to one of them
    if c < -1 + 1e-8:
        eps = (torch.rand(3) - 0.5) * 0.01
        return rotation_matrix(a + eps, b)
    s = torch.linalg.norm(v)
    skew_sym_mat = torch.Tensor(
        [
            [0, -v[2], v[1]],
            [v[2], 0, -v[0]],
            [-v[1], v[0], 0],
        ]
    )
    return torch.eye(3) + skew_sym_mat + skew_sym_mat @ skew_sym_mat * ((1 - c) / (s**2 + 1e-8))


def focus_of_attention(poses: Float[Tensor, "*num_poses 4 4"], initial_focus: Float[Tensor, "3"]) -> Float[Tensor, "3"]:
    """Compute the focus of attention of a set of cameras. Only cameras
    that have the focus of attention in front of them are considered.

     Args:
        poses: The poses to orient.
        initial_focus: The 3D point views to decide which cameras are initially activated.

    Returns:
        The 3D position of the focus of attention.
    """
    # References to the same method in third-party code:
    # https://github.com/google-research/multinerf/blob/1c8b1c552133cdb2de1c1f3c871b2813f6662265/internal/camera_utils.py#L145
    # https://github.com/bmild/nerf/blob/18b8aebda6700ed659cb27a0c348b737a5f6ab60/load_llff.py#L197
    active_directions = -poses[:, :3, 2:3]
    active_origins = poses[:, :3, 3:4]
    # initial value for testing if the focus_pt is in front or behind
    focus_pt = initial_focus
    # Prune cameras which have the current have the focus_pt behind them.
    active = torch.sum(active_directions.squeeze(-1) * (focus_pt - active_origins.squeeze(-1)), dim=-1) > 0
    done = False
    # We need at least two active cameras, else fallback on the previous solution.
    # This may be the "poses" solution if no cameras are active on first iteration, e.g.
    # they are in an outward-looking configuration.
    while torch.sum(active.int()) > 1 and not done:
        active_directions = active_directions[active]
        active_origins = active_origins[active]
        # https://en.wikipedia.org/wiki/Line–line_intersection#In_more_than_two_dimensions
        m = torch.eye(3) - active_directions * torch.transpose(active_directions, -2, -1)
        mt_m = torch.transpose(m, -2, -1) @ m
        focus_pt = torch.linalg.inv(mt_m.mean(0)) @ (mt_m @ active_origins).mean(0)[:, 0]
        active = torch.sum(active_directions.squeeze(-1) * (focus_pt - active_origins.squeeze(-1)), dim=-1) > 0
        if active.all():
            # the set of active cameras did not change, so we're done.
            done = True
    return focus_pt


def auto_orient_and_center_poses(
    poses: Float[Tensor, "*num_poses 4 4"],
    method: Literal["pca", "up", "vertical", "none"] = "up",
    center_method: Literal["poses", "focus", "none"] = "poses",
) -> Tuple[Float[Tensor, "*num_poses 3 4"], Float[Tensor, "3 4"]]:
    """Orients and centers the poses.

    We provide three methods for orientation:

    - pca: Orient the poses so that the principal directions of the camera centers are aligned
        with the axes, Z corresponding to the smallest principal component.
        This method works well when all of the cameras are in the same plane, for example when
        images are taken using a mobile robot.
    - up: Orient the poses so that the average up vector is aligned with the z axis.
        This method works well when images are not at arbitrary angles.
    - vertical: Orient the poses so that the Z 3D direction projects close to the
        y axis in images. This method works better if cameras are not all
        looking in the same 3D direction, which may happen in camera arrays or in LLFF.

    There are two centering methods:

    - poses: The poses are centered around the origin.
    - focus: The origin is set to the focus of attention of all cameras (the
        closest point to cameras optical axes). Recommended for inward-looking
        camera configurations.

    Args:
        poses: The poses to orient.
        method: The method to use for orientation.
        center_method: The method to use to center the poses.

    Returns:
        Tuple of the oriented poses and the transform matrix.
    """

    origins = poses[..., :3, 3]

    mean_origin = torch.mean(origins, dim=0)
    translation_diff = origins - mean_origin

    if center_method == "poses":
        translation = mean_origin
    elif center_method == "focus":
        translation = focus_of_attention(poses, mean_origin)
    elif center_method == "none":
        translation = torch.zeros_like(mean_origin)
    else:
        raise ValueError(f"Unknown value for center_method: {center_method}")

    if method == "pca":
        _, eigvec = torch.linalg.eigh(translation_diff.T @ translation_diff)
        eigvec = torch.flip(eigvec, dims=(-1,))

        if torch.linalg.det(eigvec) < 0:
            eigvec[:, 2] = -eigvec[:, 2]

        transform = torch.cat([eigvec, eigvec @ -translation[..., None]], dim=-1)
        oriented_poses = transform @ poses

        if oriented_poses.mean(dim=0)[2, 1] < 0:
            oriented_poses[:, 1:3] = -1 * oriented_poses[:, 1:3]
    elif method in ("up", "vertical"):
        up = torch.mean(poses[:, :3, 1], dim=0)
        up = up / torch.linalg.norm(up)
        if method == "vertical":
            # If cameras are not all parallel (e.g. not in an LLFF configuration),
            # we can find the 3D direction that most projects vertically in all
            # cameras by minimizing ||Xu|| s.t. ||u||=1. This total least squares
            # problem is solved by SVD.
            x_axis_matrix = poses[:, :3, 0]
            _, S, Vh = torch.linalg.svd(x_axis_matrix, full_matrices=False)
            # Singular values are S_i=||Xv_i|| for each right singular vector v_i.
            # ||S|| = sqrt(n) because lines of X are all unit vectors and the v_i
            # are an orthonormal basis.
            # ||Xv_i|| = sqrt(sum(dot(x_axis_j,v_i)^2)), thus S_i/sqrt(n) is the
            # RMS of cosines between x axes and v_i. If the second smallest singular
            # value corresponds to an angle error less than 10° (cos(80°)=0.17),
            # this is probably a degenerate camera configuration (typical values
            # are around 5° average error for the true vertical). In this case,
            # rather than taking the vector corresponding to the smallest singular
            # value, we project the "up" vector on the plane spanned by the two
            # best singular vectors. We could also just fallback to the "up"
            # solution.
            if S[1] > 0.17 * math.sqrt(poses.shape[0]):
                # regular non-degenerate configuration
                up_vertical = Vh[2, :]
                # It may be pointing up or down. Use "up" to disambiguate the sign.
                up = up_vertical if torch.dot(up_vertical, up) > 0 else -up_vertical
            else:
                # Degenerate configuration: project "up" on the plane spanned by
                # the last two right singular vectors (which are orthogonal to the
                # first). v_0 is a unit vector, no need to divide by its norm when
                # projecting.
                up = up - Vh[0, :] * torch.dot(up, Vh[0, :])
                # re-normalize
                up = up / torch.linalg.norm(up)

        rotation = rotation_matrix(up, torch.Tensor([0, 0, 1]))
        transform = torch.cat([rotation, rotation @ -translation[..., None]], dim=-1)
        oriented_poses = transform @ poses
    elif method == "none":
        transform = torch.eye(4)
        transform[:3, 3] = -translation
        transform = transform[:3, :]
        oriented_poses = transform @ poses
<<<<<<< HEAD
=======
    else:
        raise ValueError(f"Unknown value for method: {method}")
>>>>>>> 64f0b254

    return oriented_poses, transform<|MERGE_RESOLUTION|>--- conflicted
+++ resolved
@@ -618,10 +618,7 @@
         transform[:3, 3] = -translation
         transform = transform[:3, :]
         oriented_poses = transform @ poses
-<<<<<<< HEAD
-=======
     else:
         raise ValueError(f"Unknown value for method: {method}")
->>>>>>> 64f0b254
 
     return oriented_poses, transform