--- conflicted
+++ resolved
@@ -85,13 +85,10 @@
     """Whether to use an appearance embedding."""
     background_color: Literal["random", "black", "white"] = "random"
     """The color that is given to untrained areas."""
-<<<<<<< HEAD
     alpha_thre: float = 1e-2
     """alpha thres for visibility pruning in nerfacc, should set to 0 for the nerf-synthetic dataset"""
-=======
     disable_scene_contraction: bool = False
     """Whether to disable scene contraction or not."""
->>>>>>> 64f0b254
 
 
 class NGPModel(Model):
@@ -144,15 +141,7 @@
         )
 
         # renderers
-<<<<<<< HEAD
-        background_color = "random"
-        if self.config.background_color in ["white", "black"]:
-            background_color = colors.COLORS_DICT[self.config.background_color]
-
-        self.renderer_rgb = RGBRenderer(background_color=background_color)
-=======
         self.renderer_rgb = RGBRenderer(background_color=self.config.background_color)
->>>>>>> 64f0b254
         self.renderer_accumulation = AccumulationRenderer()
         self.renderer_depth = DepthRenderer(method="expected")
 
