# Copyright 2022 the Regents of the University of California, Nerfstudio Team and contributors. All rights reserved.
#
# Licensed under the Apache License, Version 2.0 (the "License");
# you may not use this file except in compliance with the License.
# You may obtain a copy of the License at
#
#     http://www.apache.org/licenses/LICENSE-2.0
#
# Unless required by applicable law or agreed to in writing, software
# distributed under the License is distributed on an "AS IS" BASIS,
# WITHOUT WARRANTIES OR CONDITIONS OF ANY KIND, either express or implied.
# See the License for the specific language governing permissions and
# limitations under the License.

"""
Export utils such as structs, point cloud generation, and rendering code.
"""


from __future__ import annotations

import sys
from dataclasses import dataclass
from typing import Any, Dict, List, Optional, Tuple

import numpy as np
import open3d as o3d
import pymeshlab
import torch
from jaxtyping import Float
from rich.progress import BarColumn, Progress, TaskProgressColumn, TextColumn, TimeRemainingColumn
from torch import Tensor

from nerfstudio.cameras.cameras import Cameras
from nerfstudio.data.datasets.base_dataset import InputDataset
from nerfstudio.data.scene_box import OrientedBox
from nerfstudio.pipelines.base_pipeline import Pipeline, VanillaPipeline
from nerfstudio.utils.rich_utils import CONSOLE, ItersPerSecColumn


@dataclass
class Mesh:
    """Class for a mesh."""

    vertices: Float[Tensor, "num_verts 3"]
    """Vertices of the mesh."""
    faces: Float[Tensor, "num_faces 3"]
    """Faces of the mesh."""
    normals: Float[Tensor, "num_verts 3"]
    """Normals of the mesh."""
    colors: Optional[Float[Tensor, "num_verts 3"]] = None
    """Colors of the mesh."""


def get_mesh_from_pymeshlab_mesh(mesh: pymeshlab.Mesh) -> Mesh:  # type: ignore
    """Get a Mesh from a pymeshlab mesh.
    See https://pymeshlab.readthedocs.io/en/0.1.5/classes/mesh.html for details.
    """
    return Mesh(
        vertices=torch.from_numpy(mesh.vertex_matrix()).float(),
        faces=torch.from_numpy(mesh.face_matrix()).long(),
        normals=torch.from_numpy(np.copy(mesh.vertex_normal_matrix())).float(),
        colors=torch.from_numpy(mesh.vertex_color_matrix()).float(),
    )


def get_mesh_from_filename(filename: str, target_num_faces: Optional[int] = None) -> Mesh:
    """Get a Mesh from a filename."""
    ms = pymeshlab.MeshSet()  # type: ignore
    ms.load_new_mesh(filename)
    if target_num_faces is not None:
        CONSOLE.print("Running meshing decimation with quadric edge collapse")
        ms.meshing_decimation_quadric_edge_collapse(targetfacenum=target_num_faces)
    mesh = ms.current_mesh()
    return get_mesh_from_pymeshlab_mesh(mesh)


def generate_point_cloud(
    pipeline: Pipeline,
    num_points: int = 1000000,
    remove_outliers: bool = True,
    estimate_normals: bool = False,
    reorient_normals: bool = False,
    rgb_output_name: str = "rgb",
    depth_output_name: str = "depth",
    normal_output_name: Optional[str] = None,
    use_bounding_box: bool = True,
    bounding_box_min: Optional[Tuple[float, float, float]] = None,
    bounding_box_max: Optional[Tuple[float, float, float]] = None,
    crop_obb: Optional[OrientedBox] = None,
    std_ratio: float = 10.0,
) -> o3d.geometry.PointCloud:
    """Generate a point cloud from a nerf.

    Args:
        pipeline: Pipeline to evaluate with.
        num_points: Number of points to generate. May result in less if outlier removal is used.
        remove_outliers: Whether to remove outliers.
        reorient_normals: Whether to re-orient the normals based on the view direction.
        estimate_normals: Whether to estimate normals.
        rgb_output_name: Name of the RGB output.
        depth_output_name: Name of the depth output.
        normal_output_name: Name of the normal output.
        use_bounding_box: Whether to use a bounding box to sample points.
        bounding_box_min: Minimum of the bounding box.
        bounding_box_max: Maximum of the bounding box.
        std_ratio: Threshold based on STD of the average distances across the point cloud to remove outliers.

    Returns:
        Point cloud.
    """

    progress = Progress(
        TextColumn(":cloud: Computing Point Cloud :cloud:"),
        BarColumn(),
        TaskProgressColumn(show_speed=True),
        TimeRemainingColumn(elapsed_when_finished=True, compact=True),
        console=CONSOLE,
    )
    points = []
    rgbs = []
    normals = []
    view_directions = []
    if use_bounding_box and (crop_obb is not None and bounding_box_max is not None):
        CONSOLE.print("Provided aabb and crop_obb at the same time, using only the obb", style="bold yellow")
    with progress as progress_bar:
        task = progress_bar.add_task("Generating Point Cloud", total=num_points)
        while not progress_bar.finished:
<<<<<<< HEAD
            torch.cuda.empty_cache()
=======
            normal = None

>>>>>>> 64f0b254
            with torch.no_grad():
                ray_bundle, _ = pipeline.datamanager.next_train(0)
                outputs = pipeline.model(ray_bundle)
            if rgb_output_name not in outputs:
                CONSOLE.rule("Error", style="red")
                CONSOLE.print(f"Could not find {rgb_output_name} in the model outputs", justify="center")
                CONSOLE.print(f"Please set --rgb_output_name to one of: {outputs.keys()}", justify="center")
                sys.exit(1)
            if depth_output_name not in outputs:
                CONSOLE.rule("Error", style="red")
                CONSOLE.print(f"Could not find {depth_output_name} in the model outputs", justify="center")
                CONSOLE.print(f"Please set --depth_output_name to one of: {outputs.keys()}", justify="center")
                sys.exit(1)
            rgba = pipeline.model.get_rgba_image(outputs, rgb_output_name)
            depth = outputs[depth_output_name]
            if normal_output_name is not None:
                if normal_output_name not in outputs:
                    CONSOLE.rule("Error", style="red")
                    CONSOLE.print(f"Could not find {normal_output_name} in the model outputs", justify="center")
                    CONSOLE.print(f"Please set --normal_output_name to one of: {outputs.keys()}", justify="center")
                    sys.exit(1)
                normal = outputs[normal_output_name]
                assert (
                    torch.min(normal) >= 0.0 and torch.max(normal) <= 1.0
                ), "Normal values from method output must be in [0, 1]"
                normal = (normal * 2.0) - 1.0
            point = ray_bundle.origins + ray_bundle.directions * depth
            view_direction = ray_bundle.directions

            # Filter points with opacity lower than 0.5
            mask = rgba[..., -1] > 0.5
            point = point[mask]
            view_direction = view_direction[mask]
            rgb = rgba[mask][..., :3]
            if normal is not None:
                normal = normal[mask]

            if use_bounding_box:
                if crop_obb is None:
                    comp_l = torch.tensor(bounding_box_min, device=point.device)
                    comp_m = torch.tensor(bounding_box_max, device=point.device)
                    assert torch.all(
                        comp_l < comp_m
                    ), f"Bounding box min {bounding_box_min} must be smaller than max {bounding_box_max}"
                    mask = torch.all(torch.concat([point > comp_l, point < comp_m], dim=-1), dim=-1)
                else:
                    mask = crop_obb.within(point)
                point = point[mask]
                rgb = rgb[mask]
                view_direction = view_direction[mask]
                if normal is not None:
                    normal = normal[mask]

            points.append(point)
            rgbs.append(rgb)
            view_directions.append(view_direction)
            if normal is not None:
                normals.append(normal)
            progress.advance(task, point.shape[0])
    points = torch.cat(points, dim=0)
    rgbs = torch.cat(rgbs, dim=0)
    view_directions = torch.cat(view_directions, dim=0).cpu()

    pcd = o3d.geometry.PointCloud()
    pcd.points = o3d.utility.Vector3dVector(points.double().cpu().numpy())
    pcd.colors = o3d.utility.Vector3dVector(rgbs.double().cpu().numpy())

    ind = None
    if remove_outliers:
        CONSOLE.print("Cleaning Point Cloud")
        pcd, ind = pcd.remove_statistical_outlier(nb_neighbors=20, std_ratio=std_ratio)
        print("\033[A\033[A")
        CONSOLE.print("[bold green]:white_check_mark: Cleaning Point Cloud")
        if ind is not None:
            view_directions = view_directions[ind]

    # either estimate_normals or normal_output_name, not both
    if estimate_normals:
        if normal_output_name is not None:
            CONSOLE.rule("Error", style="red")
            CONSOLE.print("Cannot estimate normals and use normal_output_name at the same time", justify="center")
            sys.exit(1)
        CONSOLE.print("Estimating Point Cloud Normals")
        pcd.estimate_normals()
        print("\033[A\033[A")
        CONSOLE.print("[bold green]:white_check_mark: Estimating Point Cloud Normals")
    elif normal_output_name is not None:
        normals = torch.cat(normals, dim=0)
        if ind is not None:
            # mask out normals for points that were removed with remove_outliers
            normals = normals[ind]
        pcd.normals = o3d.utility.Vector3dVector(normals.double().cpu().numpy())

    # re-orient the normals
    if reorient_normals:
        normals = torch.from_numpy(np.array(pcd.normals)).float()
        mask = torch.sum(view_directions * normals, dim=-1) > 0
        normals[mask] *= -1
        pcd.normals = o3d.utility.Vector3dVector(normals.double().cpu().numpy())

    return pcd


def render_trajectory(
    pipeline: Pipeline,
    cameras: Cameras,
    rgb_output_name: str,
    depth_output_name: str,
    rendered_resolution_scaling_factor: float = 1.0,
    disable_distortion: bool = False,
    return_rgba_images: bool = False,
) -> Tuple[List[np.ndarray], List[np.ndarray]]:
    """Helper function to create a video of a trajectory.

    Args:
        pipeline: Pipeline to evaluate with.
        cameras: Cameras to render.
        rgb_output_name: Name of the RGB output.
        depth_output_name: Name of the depth output.
        rendered_resolution_scaling_factor: Scaling factor to apply to the camera image resolution.
        disable_distortion: Whether to disable distortion.
        return_rgba_images: Whether to return RGBA images (default RGB).

    Returns:
        List of rgb images, list of depth images.
    """
    images = []
    depths = []
    cameras.rescale_output_resolution(rendered_resolution_scaling_factor)

    progress = Progress(
        TextColumn(":cloud: Computing rgb and depth images :cloud:"),
        BarColumn(),
        TaskProgressColumn(show_speed=True),
        ItersPerSecColumn(suffix="fps"),
        TimeRemainingColumn(elapsed_when_finished=True, compact=True),
    )
    with progress:
        for camera_idx in progress.track(range(cameras.size), description=""):
            camera_ray_bundle = cameras.generate_rays(
                camera_indices=camera_idx, disable_distortion=disable_distortion
            ).to(pipeline.device)
            with torch.no_grad():
                outputs = pipeline.model.get_outputs_for_camera_ray_bundle(camera_ray_bundle)
            if rgb_output_name not in outputs:
                CONSOLE.rule("Error", style="red")
                CONSOLE.print(f"Could not find {rgb_output_name} in the model outputs", justify="center")
                CONSOLE.print(f"Please set --rgb_output_name to one of: {outputs.keys()}", justify="center")
                sys.exit(1)
            if depth_output_name not in outputs:
                CONSOLE.rule("Error", style="red")
                CONSOLE.print(f"Could not find {depth_output_name} in the model outputs", justify="center")
                CONSOLE.print(f"Please set --depth_output_name to one of: {outputs.keys()}", justify="center")
                sys.exit(1)
            if return_rgba_images:
                image = pipeline.model.get_rgba_image(outputs, rgb_output_name)
            else:
                image = outputs[rgb_output_name]
            images.append(image.cpu().numpy())
            depths.append(outputs[depth_output_name].cpu().numpy())
    return images, depths


def collect_camera_poses_for_dataset(dataset: Optional[InputDataset]) -> List[Dict[str, Any]]:
    """Collects rescaled, translated and optimised camera poses for a dataset.

    Args:
        dataset: Dataset to collect camera poses for.

    Returns:
        List of dicts containing camera poses.
    """

    if dataset is None:
        return []

    cameras = dataset.cameras
    image_filenames = dataset.image_filenames

    frames: List[Dict[str, Any]] = []

    # new cameras are in cameras, whereas image paths are stored in a private member of the dataset
    for idx in range(len(cameras)):
        image_filename = image_filenames[idx]
        transform = cameras.camera_to_worlds[idx].tolist()
        frames.append(
            {
                "file_path": str(image_filename),
                "transform": transform,
            }
        )

    return frames


def collect_camera_poses(pipeline: VanillaPipeline) -> Tuple[List[Dict[str, Any]], List[Dict[str, Any]]]:
    """Collects camera poses for train and eval datasets.

    Args:
        pipeline: Pipeline to evaluate with.

    Returns:
        List of train camera poses, list of eval camera poses.
    """

    train_dataset = pipeline.datamanager.train_dataset
    assert isinstance(train_dataset, InputDataset)

    eval_dataset = pipeline.datamanager.eval_dataset
    assert isinstance(eval_dataset, InputDataset)

    train_frames = collect_camera_poses_for_dataset(train_dataset)
    eval_frames = collect_camera_poses_for_dataset(eval_dataset)

    return train_frames, eval_frames<|MERGE_RESOLUTION|>--- conflicted
+++ resolved
@@ -126,12 +126,9 @@
     with progress as progress_bar:
         task = progress_bar.add_task("Generating Point Cloud", total=num_points)
         while not progress_bar.finished:
-<<<<<<< HEAD
             torch.cuda.empty_cache()
-=======
             normal = None
 
->>>>>>> 64f0b254
             with torch.no_grad():
                 ray_bundle, _ = pipeline.datamanager.next_train(0)
                 outputs = pipeline.model(ray_bundle)
