--- conflicted
+++ resolved
@@ -42,12 +42,9 @@
 from nerfstudio.configs import base_config as cfg
 from nerfstudio.data.datamanagers.base_datamanager import (
     DataManager,
-<<<<<<< HEAD
     FlexibleDataManager,
     FlexibleDataManagerConfig,
-=======
     DataManagerConfig,
->>>>>>> 64f0b254
     VanillaDataManager,
 )
 from nerfstudio.data.datamanagers.parallel_datamanager import ParallelDataManager
@@ -278,13 +275,10 @@
             scene_box=self.datamanager.train_dataset.scene_box,
             num_train_data=len(self.datamanager.train_dataset),
             metadata=self.datamanager.train_dataset.metadata,
-<<<<<<< HEAD
             world_size=world_size,
             local_rank=local_rank,
-=======
             device=device,
             grad_scaler=grad_scaler,
->>>>>>> 64f0b254
         )
         self.model.to(device)
 
@@ -308,11 +302,7 @@
             step: current iteration step to update sampler if using DDP (distributed)
         """
         ray_bundle, batch = self.datamanager.next_train(step)
-<<<<<<< HEAD
-        model_outputs = self._model(ray_bundle)
-=======
         model_outputs = self._model(ray_bundle)  # train distributed data parallel model if world_size > 1
->>>>>>> 64f0b254
         metrics_dict = self.model.get_metrics_dict(model_outputs, batch)
         loss_dict = self.model.get_loss_dict(model_outputs, batch, metrics_dict)
 
@@ -376,11 +366,8 @@
         """
         self.eval()
         metrics_dict_list = []
-<<<<<<< HEAD
         images_dict_list = []
-=======
         assert isinstance(self.datamanager, (VanillaDataManager, ParallelDataManager))
->>>>>>> 64f0b254
         num_images = len(self.datamanager.fixed_indices_eval_dataloader)
         with Progress(
             TextColumn("[progress.description]{task.description}"),
@@ -404,8 +391,6 @@
                 num_rays = height * width
                 outputs = self.model.get_outputs_for_camera_ray_bundle(camera_ray_bundle)
                 metrics_dict, images_dict = self.model.get_image_metrics_and_images(outputs, batch)
-<<<<<<< HEAD
-=======
 
                 if output_path is not None:
                     camera_indices = camera_ray_bundle.camera_indices
@@ -414,7 +399,6 @@
                         Image.fromarray((val * 255).byte().cpu().numpy()).save(
                             output_path / "{0:06d}-{1}.jpg".format(int(camera_indices[0, 0, 0]), key)
                         )
->>>>>>> 64f0b254
                 assert "num_rays_per_sec" not in metrics_dict
                 metrics_dict["num_rays_per_sec"] = num_rays / (time() - inner_start)
                 fps_str = "fps"
