--- conflicted
+++ resolved
@@ -118,11 +118,8 @@
         min_freq_exp: float,
         max_freq_exp: float,
         include_input: bool = False,
-<<<<<<< HEAD
         off_axis: bool = False,
-=======
         implementation: Literal["tcnn", "torch"] = "torch",
->>>>>>> 64f0b254
     ) -> None:
         super().__init__(in_dim)
 
@@ -131,7 +128,6 @@
         self.max_freq = max_freq_exp
         self.include_input = include_input
 
-<<<<<<< HEAD
         self.off_axis = off_axis
 
         self.P = torch.tensor(
@@ -159,7 +155,6 @@
                 [-0.809017, 0.5, -0.309017],
             ]
         ).T
-=======
         self.tcnn_encoding = None
         if implementation == "tcnn" and not TCNN_EXISTS:
             print_tcnn_speed_warning("NeRFEncoding")
@@ -177,7 +172,6 @@
         """Get the encoding configuration for tcnn if implemented"""
         encoding_config = {"otype": "Frequency", "n_frequencies": num_frequencies}
         return encoding_config
->>>>>>> 64f0b254
 
     def get_out_dim(self) -> int:
         if self.in_dim is None:
@@ -205,26 +199,12 @@
         Returns:
             Output values will be between -1 and 1
         """
-<<<<<<< HEAD
-        # TODO check scaling here but just comment it for now
-        # in_tensor = 2 * torch.pi * in_tensor  # scale to [0, 2pi]
-        freqs = 2 ** torch.linspace(self.min_freq, self.max_freq, self.num_frequencies).to(in_tensor.device)
-        # freqs = 2 ** (
-        #    torch.sin(torch.linspace(self.min_freq, torch.pi / 2.0, self.num_frequencies)) * self.max_freq
-        # ).to(in_tensor.device)
-        # freqs = 2 ** (
-        #     torch.linspace(self.min_freq, 1.0, self.num_frequencies).to(in_tensor.device) ** 0.2 * self.max_freq
-        # )
-
+        scaled_in_tensor = 2 * torch.pi * in_tensor  # scale to [0, 2pi]
+        freqs = 2 ** torch.linspace(self.min_freq, self.max_freq, self.num_frequencies, device=in_tensor.device)
         if self.off_axis:
             scaled_inputs = torch.matmul(in_tensor, self.P.to(in_tensor.device))[..., None] * freqs
         else:
-            scaled_inputs = in_tensor[..., None] * freqs  # [..., "input_dim", "num_scales"]
-=======
-        scaled_in_tensor = 2 * torch.pi * in_tensor  # scale to [0, 2pi]
-        freqs = 2 ** torch.linspace(self.min_freq, self.max_freq, self.num_frequencies, device=in_tensor.device)
-        scaled_inputs = scaled_in_tensor[..., None] * freqs  # [..., "input_dim", "num_scales"]
->>>>>>> 64f0b254
+            scaled_inputs = scaled_in_tensor[..., None] * freqs  # [..., "input_dim", "num_scales"]
         scaled_inputs = scaled_inputs.view(*scaled_inputs.shape[:-2], -1)  # [..., "input_dim" * "num_scales"]
 
         if covs is None:
@@ -607,7 +587,6 @@
     def get_out_dim(self) -> int:
         return self.num_components * 3
 
-<<<<<<< HEAD
     def index_fn(self, x: torch.Tensor, y: torch.Tensor, width: int, height: int):
         y.clamp_max_(height - 1)
         x.clamp_max_(width - 1)
@@ -664,10 +643,7 @@
             f_02 = f_0 * offset[..., 0:1] + f_2 * (1 - offset[..., 0:1])
             return f_02
 
-    def forward(self, in_tensor: TensorType["bs":..., "input_dim"]) -> TensorType["bs":..., "output_dim"]:
-=======
     def forward(self, in_tensor: Float[Tensor, "*bs input_dim"]) -> Float[Tensor, "*bs output_dim"]:
->>>>>>> 64f0b254
         """Compute encoding for each position in in_positions
 
         Args:
@@ -921,9 +897,14 @@
         return self.levels**2
 
     @torch.no_grad()
-<<<<<<< HEAD
-    def forward(self, in_tensor: TensorType["bs":..., "input_dim"]) -> TensorType["bs":..., "output_dim"]:
+    def pytorch_fwd(self, in_tensor: Float[Tensor, "*bs input_dim"]) -> Float[Tensor, "*bs output_dim"]:
+        """Forward pass using pytorch. Significantly slower than TCNN implementation."""
         return components_from_spherical_harmonics(levels=self.levels, directions=in_tensor)
+
+    def forward(self, in_tensor: Float[Tensor, "*bs input_dim"]) -> Float[Tensor, "*bs output_dim"]:
+        if self.tcnn_encoding is not None:
+            return self.tcnn_encoding(in_tensor)
+        return self.pytorch_fwd(in_tensor)
 
 
 class PeriodicVolumeEncoding(Encoding):
@@ -1065,14 +1046,4 @@
         resy = diffy.abs().mean(dim=(1, 2, 3, 4))
         resz = diffz.abs().mean(dim=(1, 2, 3, 4))
 
-        return ((resx + resy + resz) * self.per_level_weights).mean()
-=======
-    def pytorch_fwd(self, in_tensor: Float[Tensor, "*bs input_dim"]) -> Float[Tensor, "*bs output_dim"]:
-        """Forward pass using pytorch. Significantly slower than TCNN implementation."""
-        return components_from_spherical_harmonics(levels=self.levels, directions=in_tensor)
-
-    def forward(self, in_tensor: Float[Tensor, "*bs input_dim"]) -> Float[Tensor, "*bs output_dim"]:
-        if self.tcnn_encoding is not None:
-            return self.tcnn_encoding(in_tensor)
-        return self.pytorch_fwd(in_tensor)
->>>>>>> 64f0b254
+        return ((resx + resy + resz) * self.per_level_weights).mean()