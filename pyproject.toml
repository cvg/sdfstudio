--- conflicted
+++ resolved
@@ -25,22 +25,13 @@
     "imageio>=2.21.1",
     'importlib-metadata>=6.0.0; python_version < "3.10"',
     "ipywidgets>=7.6",
-<<<<<<< HEAD
+    "jaxtyping==0.2.15",
     "jupyterlab==3.3.4",
     "matplotlib==3.5.3",
     "mediapy==1.1.0",
     "msgpack==1.0.4",
     "msgpack_numpy==0.4.8",
-    "nerfacc==0.3.5",
-=======
-    "jaxtyping>=0.2.15",
-    "jupyterlab>=3.3.4",
-    "matplotlib>=3.5.3",
-    "mediapy>=1.1.0",
-    "msgpack>=1.0.4",
-    "msgpack_numpy>=0.4.8",
     "nerfacc==0.5.2",
->>>>>>> 64f0b254
     "open3d>=0.16.0",
     "opencv-python==4.6.0.66",
     "Pillow>=9.3.0",
@@ -66,12 +57,8 @@
     "nuscenes-devkit>=1.1.1",
     "wandb>=0.13.3",
     "xatlas",
-<<<<<<< HEAD
-    "trimesh",
-=======
-    "trimesh>=3.20.2",
+    "trimesh==3.20.2",
     "timm==0.6.7"
->>>>>>> 64f0b254
 ]
 
 [project.urls]
@@ -124,21 +111,6 @@
 ]
 
 [project.scripts]
-<<<<<<< HEAD
-# Note, add entrypoint name to scripts/completions/install.py to include CLI completion
-ns-install-cli = "scripts.completions.install:entrypoint"
-ns-process-data = "scripts.process_data:entrypoint"
-ns-download-data = "scripts.downloads.download_data:entrypoint"
-ns-train = "scripts.train:entrypoint"
-ns-eval = "scripts.eval:entrypoint"
-ns-render = "scripts.render:entrypoint"
-ns-export = "scripts.exporter:entrypoint"
-ns-dev-test = "scripts.github.run_actions:entrypoint"
-ns-bridge-server = "nerfstudio.viewer.server.server:entrypoint"
-ns-extract-mesh = "scripts.extract_mesh:entrypoint"
-ns-render-mesh = "scripts.render_mesh:entrypoint"
-
-=======
 # Note, add entrypoint name to nerfstudio/scripts/completions/install.py to include CLI completion
 ns-install-cli = "nerfstudio.scripts.completions.install:entrypoint"
 ns-process-data = "nerfstudio.scripts.process_data:entrypoint"
@@ -150,7 +122,8 @@
 ns-export = "nerfstudio.scripts.exporter:entrypoint"
 ns-dev-test = "nerfstudio.scripts.github.run_actions:entrypoint"
 ns-dev-sync-viser-message-defs = "nerfstudio.scripts.viewer.sync_viser_message_defs:entrypoint"
->>>>>>> 64f0b254
+ns-extract-mesh = "nerfstudio.scripts.extract_mesh:entrypoint"
+ns-render-mesh = "nerfstudio.scripts.render_mesh:entrypoint"
 
 [options]
 # equivalent to using --extra-index-url with pip, which is needed for specifying the CUDA version torch and torchvision
